<<<<<<< HEAD
# -*- coding: utf-8 -*-

=======
>>>>>>> 9cf57881
import sys

from behave.model import ScenarioOutline
from behave.reporter.base import Reporter


def format_summary(statement_type, summary):
    first = True
    parts = []
    for status in ('passed', 'failed', 'skipped', 'undefined'):
        if status not in summary:
            continue
        if first:
            label = statement_type
            if summary[status] != 1:
                label += 's'
            part = '%d %s %s' % (summary[status], label, status)
            first = False
        else:
            part = '%d %s' % (summary[status], status)
        parts.append(part)
    return ', '.join(parts) + '\n'


class SummaryReporter(Reporter):
    # -- OUTPUT to: stderr (default) or stdout
    use_output_stream = "stderr"

    def __init__(self, config):
        super(SummaryReporter, self).__init__(config)
<<<<<<< HEAD
        self.stream = getattr(sys, self.use_output_stream, sys.stderr)
        
=======

        self.stream = sys.stderr

>>>>>>> 9cf57881
        self.feature_summary = {'passed': 0, 'failed': 0, 'skipped': 0,
                                'untested': 0}
        self.scenario_summary = {'passed': 0, 'failed': 0, 'skipped': 0,
                                 'untested': 0}
        self.step_summary = {'passed': 0, 'failed': 0, 'skipped': 0,
                             'undefined': 0, 'untested': 0}
        self.duration = 0.0

    def feature(self, feature):
        self.feature_summary[feature.status or 'skipped'] += 1
        self.duration += feature.duration
        for scenario in feature:
            if isinstance(scenario, ScenarioOutline):
                self.process_scenario_outline(scenario)
            else:
                self.process_scenario(scenario)

    def end(self):
        self.stream.write(format_summary('feature', self.feature_summary))
        self.stream.write(format_summary('scenario', self.scenario_summary))
        self.stream.write(format_summary('step', self.step_summary))
        timings = int(self.duration / 60), self.duration % 60
        self.stream.write('Took %dm%02.1fs\n' % timings)

    def process_scenario(self, scenario):
        self.scenario_summary[scenario.status or 'skipped'] += 1
        for step in scenario:
            self.step_summary[step.status or 'skipped'] += 1

    def process_scenario_outline(self, scenario_outline):
        for scenario in scenario_outline.scenarios:
            self.process_scenario(scenario)<|MERGE_RESOLUTION|>--- conflicted
+++ resolved
@@ -1,8 +1,3 @@
-<<<<<<< HEAD
-# -*- coding: utf-8 -*-
-
-=======
->>>>>>> 9cf57881
 import sys
 
 from behave.model import ScenarioOutline
@@ -28,19 +23,11 @@
 
 
 class SummaryReporter(Reporter):
-    # -- OUTPUT to: stderr (default) or stdout
-    use_output_stream = "stderr"
-
     def __init__(self, config):
         super(SummaryReporter, self).__init__(config)
-<<<<<<< HEAD
-        self.stream = getattr(sys, self.use_output_stream, sys.stderr)
-        
-=======
 
         self.stream = sys.stderr
 
->>>>>>> 9cf57881
         self.feature_summary = {'passed': 0, 'failed': 0, 'skipped': 0,
                                 'untested': 0}
         self.scenario_summary = {'passed': 0, 'failed': 0, 'skipped': 0,
