# -*- coding: utf-8 -*-

import os.path
import codecs
from xml.etree import ElementTree
from behave.reporter.base import Reporter
from behave.model import Scenario, ScenarioOutline, Step
from behave.formatter import ansi_escapes
<<<<<<< HEAD


def CDATA(text=None):         # pylint: disable=C0103
=======
from behave.model_describe import make_indentation, indent, ModelDescriptor


def CDATA(text=None):
>>>>>>> 36b04ed5
    # -- issue #70: remove_ansi_escapes(text)
    element = ElementTree.Element('![CDATA[')
    element.text = ansi_escapes.strip_escapes(text)
    return element


class ElementTreeWithCDATA(ElementTree.ElementTree):
    def _write(self, file, node, encoding, namespaces):
        """This method is for ElementTree <= 1.2.6"""
<<<<<<< HEAD
        # pylint: disable=W0622
        #   Redefining built-in file
=======
>>>>>>> 36b04ed5

        if node.tag == '![CDATA[':
            text = node.text.encode(encoding)
            file.write("\n<![CDATA[%s]]>\n" % text)
        else:
            ElementTree.ElementTree._write(self, file, node, encoding,
                                           namespaces)


if hasattr(ElementTree, '_serialize'):
    def _serialize_xml(write, elem, encoding, qnames, namespaces,
                       orig=ElementTree._serialize_xml):
        if elem.tag == '![CDATA[':
<<<<<<< HEAD
            write("\n<%s%s]]>\n" % (elem.tag, elem.text))
=======
            write("\n<%s%s]]>\n" % (elem.tag, elem.text.encode(encoding)))
>>>>>>> 36b04ed5
            return
        return orig(write, elem, encoding, qnames, namespaces)

    ElementTree._serialize_xml = ElementTree._serialize['xml'] = _serialize_xml


class FeatureReportData(object):
    """
    Provides value object to collect JUnit report data from a Feature.
    """
    def __init__(self, feature, filename, classname=None):
        if not classname and filename:
            classname = filename.replace('/', '.')
        self.feature = feature
        self.filename = filename
        self.classname = classname
        self.testcases = []
        self.counts_tests = 0
        self.counts_errors = 0
        self.counts_failed = 0
        self.counts_skipped = 0

    def reset(self):
        self.testcases = []
        self.counts_tests = 0
        self.counts_errors = 0
        self.counts_failed = 0
        self.counts_skipped = 0


class JUnitReporter(Reporter):
    """
    Generates JUnit-like XML test report for behave.
    """
<<<<<<< HEAD
=======
    show_multiline = True
    show_timings   = True     # -- Show step timings.

>>>>>>> 36b04ed5
    def make_feature_filename(self, feature):
        filename = None
        for path in self.config.paths:
            if feature.filename.startswith(path):
                filename = feature.filename[len(path) + 1:]
                break
        if filename is None:
            filename = os.path.split(feature.filename)[1]
        filename = filename.rsplit('.', 1)[0]
        filename = filename.replace('\\', '/').replace('/', '.')
        return filename

    # -- REPORTER-API:
    def feature(self, feature):
        filename  = self.make_feature_filename(feature)
        classname = filename
        report    = FeatureReportData(feature, filename)
        filename  = 'TESTS-%s.xml' % filename

        suite = ElementTree.Element('testsuite')
        suite.set('name', '%s.%s' % (classname, feature.name or feature.filename))

        # -- BUILD-TESTCASES: From scenarios
        for scenario in feature:
            if isinstance(scenario, ScenarioOutline):
                scenario_outline = scenario
                self._process_scenario_outline(scenario_outline, report)
            else:
                self._process_scenario(scenario, report)

        # -- ADD TESTCASES to testsuite:
        for testcase in report.testcases:
            suite.append(testcase)

        suite.set('tests', str(report.counts_tests))
        suite.set('errors', str(report.counts_errors))
        suite.set('failures', str(report.counts_failed))
        suite.set('skipped', str(report.counts_skipped))  # WAS: skips
        # -- ORIG: suite.set('time', str(round(feature.duration, 3)))
        suite.set('time', str(round(feature.duration, 6)))

        if not os.path.exists(self.config.junit_directory):
            # -- ENSURE: Create multiple directory levels at once.
            os.makedirs(self.config.junit_directory)

        tree = ElementTreeWithCDATA(suite)
        report_filename = os.path.join(self.config.junit_directory, filename)
        tree.write(codecs.open(report_filename, 'w'), 'UTF-8')

    # -- MORE:
    @staticmethod
    def select_step_with_status(status, steps):
        """
        Helper function to find the first step that has the given step.status.

        EXAMPLE: Search for a failing step in a scenario (all steps).
            >>> scenario = ...
            >>> failed_step = select_step_with_status("failed", scenario)
            >>> failed_step = select_step_with_status("failed", scenario.all_steps)
            >>> assert failed_step.status == "failed"

        EXAMPLE: Search only scenario steps, skip background steps.
            >>> failed_step = select_step_with_status("failed", scenario.steps)

        :param status:  Step status to search for (as string).
        :param steps:   List of steps to search in (or scenario).
        :returns: Step object, if found.
        :returns: None, otherwise.
        """
        for step in steps:
            assert isinstance(step, Step), \
<<<<<<< HEAD
                "TYPE-MISMATCH: step.class={0}".format(step.__class__.__name__)
=======
                "TYPE-MISMATCH: step.class=%s"  % step.__class__.__name__
>>>>>>> 36b04ed5
            if step.status == status:
                return step
        # -- OTHERWISE: No step with the given status found.
        # KeyError("Step with status={0} not found".format(status))
        return None

<<<<<<< HEAD
    @staticmethod
    def describe_scenario(scenario):
=======
    @classmethod
    def describe_step(cls, step):
        status = str(step.status)
        if cls.show_timings:
            status += u" in %0.3fs" % step.duration
        text  = u'%s %s ... ' % (step.keyword, step.name)
        text += u'%s\n' % status
        if cls.show_multiline:
            prefix = make_indentation(2)
            if step.text:
                text += ModelDescriptor.describe_docstring(step.text, prefix)
            elif step.table:
                text += ModelDescriptor.describe_table(step.table, prefix)
        return text

    @classmethod
    def describe_scenario(cls, scenario):
>>>>>>> 36b04ed5
        """
        Describe the scenario and the test status.
        NOTE: table, multiline text is missing in description.

        :param scenario:  Scenario that was tested.
        :return: Textual description of the scenario.
        """
<<<<<<< HEAD
        text = u'Steps:\n'
        for step in scenario:
            text += u'%12s %s ... ' % (step.keyword, step.name)
            text += u'%s\n' % step.status
        return text
=======
        header_line  = u'\n@scenario.begin\n'
        header_line += '  %s: %s\n' % (scenario.keyword, scenario.name)
        footer_line  = u'\n@scenario.end\n' + u'-' * 80 + '\n'
        text = u''
        for step in scenario:
            text += cls.describe_step(step)
        step_indentation = make_indentation(4)
        return header_line + indent(text, step_indentation) + footer_line
>>>>>>> 36b04ed5

    def _process_scenario(self, scenario, report):
        """
        Process a scenario and append information to JUnit report object.
        This corresponds to a JUnit testcase:

          * testcase.@classname = f(filename) +'.'+ feature.name
          * testcase.@name   = scenario.name
          * testcase.@status = scenario.status
          * testcase.@time   = scenario.duration

        Distinguishes now between failures and errors.
        Failures are AssertationErrors: expectation is violated/not met.
        Errors are unexpected RuntimeErrors (all other exceptions).

        If a failure/error occurs, the step, that caused the failure,
        and its location are provided now.

        :param scenario:  Scenario to process.
        :param report:    Context object to store/add info to (outgoing param).
        """
        assert isinstance(scenario, Scenario)
        assert not isinstance(scenario, ScenarioOutline)
        feature   = report.feature
        classname = report.classname
        report.counts_tests += 1

        case = ElementTree.Element('testcase')
        case.set('classname', '%s.%s' % (classname, feature.name or feature.filename))
        case.set('name', scenario.name or '')
        case.set('status', scenario.status)
        # -- ORIG: case.set('time', str(round(scenario.duration, 3)))
        case.set('time', str(round(scenario.duration, 6)))

<<<<<<< HEAD
        if scenario.status == 'failed':
            step = self.select_step_with_status('failed', scenario)
            assert step, "OOPS: No failed step found"
            assert step.status == 'failed'
=======
        step = None
        if scenario.status == 'failed':
            for status in ('failed', 'undefined'):
                step = self.select_step_with_status(status, scenario)
                if step:
                    break
            assert step, "OOPS: No failed step found in scenario: %s" % scenario.name
            assert step.status in ('failed', 'undefined')
>>>>>>> 36b04ed5
            element_name = 'failure'
            if isinstance(step.exception, (AssertionError, type(None))):
                # -- FAILURE: AssertionError
                report.counts_failed += 1
            else:
                # -- UNEXPECTED RUNTIME-ERROR:
                report.counts_errors += 1
                element_name = 'error'
            # -- COMMON-PART:
            failure = ElementTree.Element(element_name)
<<<<<<< HEAD
            text = u"Step: {0}.\nLocation: {1}\n".format(step.name, step.location)
            message = str(step.exception)
=======
            step_text = self.describe_step(step).rstrip()
            text = u"\nFailing step: %s\nLocation: %s\n" % (step_text, step.location)
            message = unicode(step.exception)
>>>>>>> 36b04ed5
            if len(message) > 80:
                message = message[:80] + "..."
            failure.set('type', step.exception.__class__.__name__)
            failure.set('message', message)
<<<<<<< HEAD
            text += step.error_message
=======
            text += unicode(step.error_message)
>>>>>>> 36b04ed5
            failure.append(CDATA(text))
            case.append(failure)
        elif scenario.status in ('skipped', 'untested'):
            report.counts_skipped += 1
            step = self.select_step_with_status('undefined', scenario)
            if step:
                # -- UNDEFINED-STEP:
                report.counts_failed += 1
                failure = ElementTree.Element('failure')
                failure.set('type', 'undefined')
<<<<<<< HEAD
                failure.set('message', 'Undefined Step: {0}'.format(step.name))
=======
                failure.set('message', ('Undefined Step: %s' % step.name))
>>>>>>> 36b04ed5
                case.append(failure)
            else:
                skip = ElementTree.Element('skipped')
                case.append(skip)

        # Create stdout section for each test case
        stdout = ElementTree.Element('system-out')
        text  = self.describe_scenario(scenario)

        # Append the captured standard output
        if scenario.stdout:
            text += '\nCaptured stdout:\n%s\n' % scenario.stdout
        stdout.append(CDATA(text))
        case.append(stdout)

        # Create stderr section for each test case
        if scenario.stderr:
            stderr = ElementTree.Element('system-err')
            text = u'\nCaptured stderr:\n%s\n' % scenario.stderr
            stderr.append(CDATA(text))
            case.append(stderr)

        report.testcases.append(case)

    def _process_scenario_outline(self, scenario_outline, report):
        assert isinstance(scenario_outline, ScenarioOutline)
        for scenario in scenario_outline:
            assert isinstance(scenario, Scenario)
            self._process_scenario(scenario, report)<|MERGE_RESOLUTION|>--- conflicted
+++ resolved
@@ -6,16 +6,10 @@
 from behave.reporter.base import Reporter
 from behave.model import Scenario, ScenarioOutline, Step
 from behave.formatter import ansi_escapes
-<<<<<<< HEAD
-
-
-def CDATA(text=None):         # pylint: disable=C0103
-=======
 from behave.model_describe import make_indentation, indent, ModelDescriptor
 
 
 def CDATA(text=None):
->>>>>>> 36b04ed5
     # -- issue #70: remove_ansi_escapes(text)
     element = ElementTree.Element('![CDATA[')
     element.text = ansi_escapes.strip_escapes(text)
@@ -25,11 +19,6 @@
 class ElementTreeWithCDATA(ElementTree.ElementTree):
     def _write(self, file, node, encoding, namespaces):
         """This method is for ElementTree <= 1.2.6"""
-<<<<<<< HEAD
-        # pylint: disable=W0622
-        #   Redefining built-in file
-=======
->>>>>>> 36b04ed5
 
         if node.tag == '![CDATA[':
             text = node.text.encode(encoding)
@@ -43,11 +32,7 @@
     def _serialize_xml(write, elem, encoding, qnames, namespaces,
                        orig=ElementTree._serialize_xml):
         if elem.tag == '![CDATA[':
-<<<<<<< HEAD
-            write("\n<%s%s]]>\n" % (elem.tag, elem.text))
-=======
             write("\n<%s%s]]>\n" % (elem.tag, elem.text.encode(encoding)))
->>>>>>> 36b04ed5
             return
         return orig(write, elem, encoding, qnames, namespaces)
 
@@ -82,12 +67,9 @@
     """
     Generates JUnit-like XML test report for behave.
     """
-<<<<<<< HEAD
-=======
     show_multiline = True
     show_timings   = True     # -- Show step timings.
 
->>>>>>> 36b04ed5
     def make_feature_filename(self, feature):
         filename = None
         for path in self.config.paths:
@@ -159,21 +141,13 @@
         """
         for step in steps:
             assert isinstance(step, Step), \
-<<<<<<< HEAD
-                "TYPE-MISMATCH: step.class={0}".format(step.__class__.__name__)
-=======
                 "TYPE-MISMATCH: step.class=%s"  % step.__class__.__name__
->>>>>>> 36b04ed5
             if step.status == status:
                 return step
         # -- OTHERWISE: No step with the given status found.
         # KeyError("Step with status={0} not found".format(status))
         return None
 
-<<<<<<< HEAD
-    @staticmethod
-    def describe_scenario(scenario):
-=======
     @classmethod
     def describe_step(cls, step):
         status = str(step.status)
@@ -191,7 +165,6 @@
 
     @classmethod
     def describe_scenario(cls, scenario):
->>>>>>> 36b04ed5
         """
         Describe the scenario and the test status.
         NOTE: table, multiline text is missing in description.
@@ -199,13 +172,6 @@
         :param scenario:  Scenario that was tested.
         :return: Textual description of the scenario.
         """
-<<<<<<< HEAD
-        text = u'Steps:\n'
-        for step in scenario:
-            text += u'%12s %s ... ' % (step.keyword, step.name)
-            text += u'%s\n' % step.status
-        return text
-=======
         header_line  = u'\n@scenario.begin\n'
         header_line += '  %s: %s\n' % (scenario.keyword, scenario.name)
         footer_line  = u'\n@scenario.end\n' + u'-' * 80 + '\n'
@@ -214,7 +180,6 @@
             text += cls.describe_step(step)
         step_indentation = make_indentation(4)
         return header_line + indent(text, step_indentation) + footer_line
->>>>>>> 36b04ed5
 
     def _process_scenario(self, scenario, report):
         """
@@ -249,12 +214,6 @@
         # -- ORIG: case.set('time', str(round(scenario.duration, 3)))
         case.set('time', str(round(scenario.duration, 6)))
 
-<<<<<<< HEAD
-        if scenario.status == 'failed':
-            step = self.select_step_with_status('failed', scenario)
-            assert step, "OOPS: No failed step found"
-            assert step.status == 'failed'
-=======
         step = None
         if scenario.status == 'failed':
             for status in ('failed', 'undefined'):
@@ -263,7 +222,6 @@
                     break
             assert step, "OOPS: No failed step found in scenario: %s" % scenario.name
             assert step.status in ('failed', 'undefined')
->>>>>>> 36b04ed5
             element_name = 'failure'
             if isinstance(step.exception, (AssertionError, type(None))):
                 # -- FAILURE: AssertionError
@@ -274,23 +232,14 @@
                 element_name = 'error'
             # -- COMMON-PART:
             failure = ElementTree.Element(element_name)
-<<<<<<< HEAD
-            text = u"Step: {0}.\nLocation: {1}\n".format(step.name, step.location)
-            message = str(step.exception)
-=======
             step_text = self.describe_step(step).rstrip()
             text = u"\nFailing step: %s\nLocation: %s\n" % (step_text, step.location)
             message = unicode(step.exception)
->>>>>>> 36b04ed5
             if len(message) > 80:
                 message = message[:80] + "..."
             failure.set('type', step.exception.__class__.__name__)
             failure.set('message', message)
-<<<<<<< HEAD
-            text += step.error_message
-=======
             text += unicode(step.error_message)
->>>>>>> 36b04ed5
             failure.append(CDATA(text))
             case.append(failure)
         elif scenario.status in ('skipped', 'untested'):
@@ -301,11 +250,7 @@
                 report.counts_failed += 1
                 failure = ElementTree.Element('failure')
                 failure.set('type', 'undefined')
-<<<<<<< HEAD
-                failure.set('message', 'Undefined Step: {0}'.format(step.name))
-=======
                 failure.set('message', ('Undefined Step: %s' % step.name))
->>>>>>> 36b04ed5
                 case.append(failure)
             else:
                 skip = ElementTree.Element('skipped')
