--- conflicted
+++ resolved
@@ -29,8 +29,5 @@
     # -- DEPRECATING:
     "step_matcher"
 ]
-<<<<<<< HEAD
-__version__ = '1.2.6.dev2'
-=======
-__version__ = "1.2.7.dev0"
->>>>>>> cdb72c8b
+
+__version__ = "1.2.7.dev0"