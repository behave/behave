--- conflicted
+++ resolved
@@ -1,6 +1,3 @@
-# -*- coding: utf-8 -*-
-# pylint: disable=W0401
-#   W0401   Wildcard import (behave.step_registry)
 '''behave is behaviour-driven development, Python style
 
 Behavior-driven development (or BDD) is an agile software development
@@ -18,12 +15,7 @@
 .. _`api`: api.html
 '''
 
-<<<<<<< HEAD
-__version__ = '1.2.2'  # MASTER-REPO
-__version__ = '1.2.2.12'
-=======
 __version__ = '1.2.2'
->>>>>>> 9cf57881
 
 from behave.step_registry import *
 from behave.matchers import step_matcher
