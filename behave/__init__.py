# -*- coding: utf-8 -*-
# pylint: disable=W0401
#   W0401   Wildcard import (behave.step_registry)
'''behave is behaviour-driven development, Python style

Behavior-driven development (or BDD) is an agile software development
technique that encourages collaboration between developers, QA and
non-technical or business participants in a software project.

*behave* uses tests written in a natural language style, backed up by Python
code.

To get started, we recommend the `tutorial`_ and then the `test language`_ and
`api`_ references.

.. _`tutorial`: tutorial.html
.. _`test language`: gherkin.html
.. _`api`: api.html
'''

<<<<<<< HEAD
__version__ = '1.2.3a19'  # MASTER-REPO
=======
>>>>>>> 36b04ed5
__version__ = '1.2.3a19'

from behave.step_registry import *
from behave.matchers import step_matcher

names = 'given when then step'
names = names + ' ' + names.title()
names = names + ' step_matcher'
__all__ = names.split()<|MERGE_RESOLUTION|>--- conflicted
+++ resolved
@@ -18,10 +18,6 @@
 .. _`api`: api.html
 '''
 
-<<<<<<< HEAD
-__version__ = '1.2.3a19'  # MASTER-REPO
-=======
->>>>>>> 36b04ed5
 __version__ = '1.2.3a19'
 
 from behave.step_registry import *
