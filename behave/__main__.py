--- conflicted
+++ resolved
@@ -1,17 +1,51 @@
-#!/usr/bin/env python
-# -*- coding: utf-8 -*-
-"""
-Convenience module to use:
+import sys
 
-    python -m behave args...
+from behave import __version__
+from behave.configuration import Configuration, ConfigError
+from behave.formatter.ansi_escapes import escapes
+from behave.i18n import languages
+from behave.formatter import formatters
+from behave.runner import Runner
+from behave.parser import ParserError
 
-"""
+TAG_HELP = """
+Scenarios inherit tags declared on the Feature level. The simplest
+TAG_EXPRESSION is simply a tag::
 
-<<<<<<< HEAD
-from __future__ import absolute_import
-import sys
-from .main import main
-=======
+    --tags @dev
+
+You may even leave off the "@" - behave doesn't mind.
+
+When a tag in a tag expression starts with a ~, this represents boolean NOT::
+
+    --tags ~@dev
+
+A tag expression can have several tags separated by a comma, which represents
+logical OR::
+
+    --tags @dev,@wip
+
+The --tags option can be specified several times, and this represents logical
+AND, for instance this represents the boolean expression
+"(@foo or not @bar) and @zap"::
+
+    --tags @foo,~@bar --tags @zap.
+
+Beware that if you want to use several negative tags to exclude several tags
+you have to use logical AND::
+
+    --tags ~@fixme --tags ~@buggy.
+""".strip()
+
+# TODO
+# Positive tags can be given a threshold to limit the number of occurrences.
+# Which can be practical if you are practicing Kanban or CONWIP. This will fail
+# if there are more than 3 occurrences of the @qa tag:
+#
+# --tags @qa:3
+# """.strip()
+
+
 def main():
     config = Configuration()
 
@@ -86,7 +120,6 @@
 
     if failed:
         sys.exit(1)
->>>>>>> 9cf57881
 
-if __name__ == "__main__":
-    sys.exit(main())+if __name__ == '__main__':
+    main()