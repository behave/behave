<<<<<<< HEAD
#!/usr/bin/env python
# -*- coding: utf-8 -*-
"""
Convenience module to use:
=======
# -*- coding: utf-8 -*-

import sys

from behave import __version__
from behave.configuration import Configuration, ConfigError
from behave.formatter.ansi_escapes import escapes
from behave.i18n import languages
from behave.formatter import formatters
from behave.runner import Runner
from behave.runner_util import make_undefined_step_snippet
from behave.runner_util import \
    InvalidFileLocationError, InvalidFilenameError, FileNotFoundError
from behave.parser import ParserError

TAG_HELP = """
Scenarios inherit tags declared on the Feature level. The simplest
TAG_EXPRESSION is simply a tag::

    --tags @dev

You may even leave off the "@" - behave doesn't mind.

When a tag in a tag expression starts with a ~, this represents boolean NOT::

    --tags ~@dev

A tag expression can have several tags separated by a comma, which represents
logical OR::

    --tags @dev,@wip

The --tags option can be specified several times, and this represents logical
AND, for instance this represents the boolean expression
"(@foo or not @bar) and @zap"::

    --tags @foo,~@bar --tags @zap.

Beware that if you want to use several negative tags to exclude several tags
you have to use logical AND::

    --tags ~@fixme --tags ~@buggy.
""".strip()
>>>>>>> 36b04ed5

    python -m behave args...

"""

<<<<<<< HEAD
from __future__ import absolute_import
import sys
from .main import main, DISABLE_MULTI_FORMATTERS
=======
def main():
    config = Configuration()

    if config.version:
        print "behave " + __version__
        sys.exit(0)

    if config.tags_help:
        print TAG_HELP
        sys.exit(0)

    if config.lang_list:
        iso_codes = languages.keys()
        iso_codes.sort()
        print "Languages available:"
        for iso_code in iso_codes:
            native = languages[iso_code]['native'][0]
            name = languages[iso_code]['name'][0]
            print u'%s: %s / %s' % (iso_code, native, name)
        sys.exit(0)

    if config.lang_help:
        if config.lang_help not in languages:
            sys.exit('%s is not a recognised language: try --lang-list' %
                     config.lang_help)
        trans = languages[config.lang_help]
        print u"Translations for %s / %s" % (trans['name'][0],
              trans['native'][0])
        for kw in trans:
            if kw in 'name native'.split():
                continue
            print u'%16s: %s' % (kw.title().replace('_', ' '),
                  u', '.join(w for w in trans[kw] if w != '*'))
        sys.exit(0)

    if not config.format:
        default_format = config.defaults["default_format"]
        config.format = [ default_format ]
    elif config.format and "format" in config.defaults:
        # -- CASE: Formatter are specified in behave configuration file.
        #    Check if formatter are provided on command-line, too.
        if len(config.format) == len(config.defaults["format"]):
            # -- NO FORMATTER on command-line: Add default formatter.
            default_format = config.defaults["default_format"]
            config.format.append(default_format)
    if 'help' in config.format:
        print "Available formatters:"
        formatters.list_formatters(sys.stdout)
        sys.exit(0)

    if len(config.outputs) > len(config.format):
        print 'CONFIG-ERROR: More outfiles (%d) than formatters (%d).' % \
              (len(config.outputs), len(config.format))
        sys.exit(1)

    runner = Runner(config)
    try:
        failed = runner.run()
    except ParserError, e:
        sys.exit("ParseError: %s" % e)
    except ConfigError, e:
        sys.exit("ConfigError: %s" % e)
    except FileNotFoundError, e:
        sys.exit("FileNotFoundError: %s" % e)
    except InvalidFileLocationError, e:
        sys.exit("InvalidFileLocationError: %s" % e)
    except InvalidFilenameError, e:
        sys.exit("InvalidFilenameError: %s" % e)


    if config.show_snippets and runner.undefined:
        msg = u"\nYou can implement step definitions for undefined steps with "
        msg += u"these snippets:\n\n"
        printed = set()
        for step in runner.undefined:
            if step in printed:
                continue
            printed.add(step)
            msg += make_undefined_step_snippet(step)

        # -- OOPS: Unclear if stream supports ANSI coloring.
        sys.stderr.write(escapes['undefined'] + msg + escapes['reset'])
        sys.stderr.flush()

    if failed:
        sys.exit(1)
    # -- OTHERWISE: Successful run.
    sys.exit(0)
>>>>>>> 36b04ed5

if __name__ == "__main__":
    sys.exit(main())<|MERGE_RESOLUTION|>--- conflicted
+++ resolved
@@ -1,9 +1,3 @@
-<<<<<<< HEAD
-#!/usr/bin/env python
-# -*- coding: utf-8 -*-
-"""
-Convenience module to use:
-=======
 # -*- coding: utf-8 -*-
 
 import sys
@@ -47,17 +41,16 @@
 
     --tags ~@fixme --tags ~@buggy.
 """.strip()
->>>>>>> 36b04ed5
 
-    python -m behave args...
+# TODO
+# Positive tags can be given a threshold to limit the number of occurrences.
+# Which can be practical if you are practicing Kanban or CONWIP. This will fail
+# if there are more than 3 occurrences of the @qa tag:
+#
+# --tags @qa:3
+# """.strip()
 
-"""
 
-<<<<<<< HEAD
-from __future__ import absolute_import
-import sys
-from .main import main, DISABLE_MULTI_FORMATTERS
-=======
 def main():
     config = Configuration()
 
@@ -146,7 +139,6 @@
         sys.exit(1)
     # -- OTHERWISE: Successful run.
     sys.exit(0)
->>>>>>> 36b04ed5
 
-if __name__ == "__main__":
-    sys.exit(main())+if __name__ == '__main__':
+    main()