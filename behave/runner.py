# -*- coding: utf-8 -*-

from __future__ import with_statement
import contextlib
import os.path
import StringIO
import sys
import traceback
import warnings
import weakref
import time
import collections

from behave import parser
from behave import matchers
from behave.step_registry import setup_step_decorators
from behave.formatter import formatters
from behave.configuration import ConfigError
from behave.log_capture import LoggingCapture
from behave.runner_util import \
<<<<<<< HEAD
    collect_feature_files, parse_features
from behave.formatter.base import StreamOpener    

multiprocessing = None
try:
    import multiprocessing
except ImportError,e:
    pass
=======
    collect_feature_locations, parse_features
>>>>>>> 11ef55bd


class ContextMaskWarning(UserWarning):
    '''Raised if a context variable is being overwritten in some situations.

    If the variable was originally set by user code then this will be raised if
    *behave* overwites the value.

    If the variable was originally set by *behave* then this will be raised if
    user code overwites the value.
    '''
    pass


class Context(object):
    '''Hold contextual information during the running of tests.

    This object is a place to store information related to the tests you're
    running. You may add arbitrary attributes to it of whatever value you need.

    During the running of your tests the object will have additional layers of
    namespace added and removed automatically. There is a "root" namespace and
    additional namespaces for features and scenarios.

    Certain names are used by *behave*; be wary of using them yourself as
    *behave* may overwrite the value you set. These names are:

    .. attribute:: feature

      This is set when we start testing a new feature and holds a
      :class:`~behave.model.Feature`. It will not be present outside of a
      feature (i.e. within the scope of the environment before_all and
      after_all).

    .. attribute:: scenario

      This is set when we start testing a new scenario (including the
      individual scenarios of a scenario outline) and holds a
      :class:`~behave.model.Scenario`. It will not be present outside of the
      scope of a scenario.

    .. attribute:: tags

      The current set of active tags (as a Python set containing instances of
      :class:`~behave.model.Tag` which are basically just glorified strings)
      combined from the feature and scenario. This attribute will not be
      present outside of a feature scope.

    .. attribute:: failed

      This is set in the root namespace as soon as any step fails.

    .. attribute:: table

      This is set at the step level and holds any :class:`~behave.model.Table`
      associated with the step.

    .. attribute:: text

      This is set at the step level and holds any multiline text associated
      with the step.

    .. attribute:: config

      The configuration of *behave* as determined by configuration files and
      command-line options. The attributes of this object are the same as the
      `configuration file settion names`_.

    .. attribute:: active_outline

      This is set for each scenario in a scenario outline and references the
      :class:`~behave.model.Row` that is active for the current scenario. It is
      present mostly for debugging, but may be useful otherwise.

    .. attribute:: log_capture

      If logging capture is enabled then this attribute contains the captured
      logging as an instance of :class:`~behave.log_capture.LoggingCapture`.
      It is not present if logging is not being captured.

    .. attribute:: stdout_capture

      If logging capture is enabled then this attribute contains the captured
      stdout as a StringIO instance. It is not present if stdout is not being
      captured.

    If an attempt made by user code to overwrite one of these variables, or
    indeed by *behave* to overwite a user-set variable, then a
    :class:`behave.runner.ContextMaskWarning` warning will be raised.

    You may use the "in" operator to test whether a certain value has been set
    on the context, for example:

        'feature' in context

    checks whether there is a "feature" value in the context.

    Values may be deleted from the context using "del" but only at the level
    they are set. You can't delete a value set by a feature at a scenario level
    but you can delete a value set for a scenario in that scenario.

    .. _`configuration file settion names`: behave.html#configuration-files
    '''
    BEHAVE = 'behave'
    USER = 'user'

    def __init__(self, runner):
        self._runner = weakref.proxy(runner)
        self._config = runner.config
        d = self._root = {
            'failed': False,
            'config': self._config,
            'active_outline': None,
        }
        self._stack = [d]
        self._record = {}
        self._origin = {}
        self._mode = self.BEHAVE
        self.feature = None

    def _push(self):
        self._stack.insert(0, {})

    def _pop(self):
        self._stack.pop(0)

    @contextlib.contextmanager
    def user_mode(self):
        try:
            self._mode = self.USER
            yield
        finally:
            # -- NOTE: Otherwise skipped if AssertionError/Exception is raised.
            self._mode = self.BEHAVE

    def _set_root_attribute(self, attr, value):
        for frame in self.__dict__['_stack']:
            if frame is self.__dict__['_root']:
                continue
            if attr in frame:
                record = self.__dict__['_record'][attr]
                params = {
                    'attr': attr,
                    'filename': record[0],
                    'line': record[1],
                    'function': record[3],
                }
                self._emit_warning(attr, params)

        self.__dict__['_root'][attr] = value
        if attr not in self._origin:
            self._origin[attr] = self._mode

    def _emit_warning(self, attr, params):
        msg = ''
        if self._mode is self.BEHAVE and self._origin[attr] is not self.BEHAVE:
            msg = "behave runner is masking context attribute '%(attr)s' " \
                  "orignally set in %(function)s (%(filename)s:%(line)s)"
        elif self._mode is self.USER:
            if self._origin[attr] is not self.USER:
                msg = "user code is masking context attribute '%(attr)s' " \
                      "orignally set by behave"
            elif self._config.verbose:
                msg = "user code is masking context attribute " \
                    "'%(attr)s'; see the tutorial for what this means"
        if msg:
            msg = msg % params
            warnings.warn(msg, ContextMaskWarning, stacklevel=3)

    def _dump(self):
        for level, frame in enumerate(self._stack):
            print 'Level %d' % level
            print repr(frame)

    def __getattr__(self, attr):
        if attr[0] == '_':
            return self.__dict__[attr]
        for frame in self._stack:
            if attr in frame:
                return frame[attr]
        msg = "'{0}' object has no attribute '{1}'"
        msg = msg.format(self.__class__.__name__, attr)
        raise AttributeError(msg)

    def __setattr__(self, attr, value):
        if attr[0] == '_':
            self.__dict__[attr] = value
            return

        for frame in self._stack[1:]:
            if attr in frame:
                record = self._record[attr]
                params = {
                    'attr': attr,
                    'filename': record[0],
                    'line': record[1],
                    'function': record[3],
                }
                self._emit_warning(attr, params)

        stack_frame = traceback.extract_stack(limit=2)[0]
        self._record[attr] = stack_frame
        frame = self._stack[0]
        frame[attr] = value
        if attr not in self._origin:
            self._origin[attr] = self._mode

    def __delattr__(self, attr):
        frame = self._stack[0]
        if attr in frame:
            del frame[attr]
            del self._record[attr]
        else:
            msg = "'{0}' object has no attribute '{1}' at the current level"
            msg = msg.format(self.__class__.__name__, attr)
            raise AttributeError(msg)

    def __contains__(self, attr):
        if attr[0] == '_':
            return attr in self.__dict__
        for frame in self._stack:
            if attr in frame:
                return True
        return False

    def execute_steps(self, steps_text):
        '''The steps identified in the "steps" text string will be parsed and
        executed in turn just as though they were defined in a feature file.

        If the execute_steps call fails (either through error or failure
        assertion) then the step invoking it will fail.

        ValueError will be raised if this is invoked outside a feature context.

        Returns boolean False if the steps are not parseable, True otherwise.
        '''
        assert isinstance(steps_text, unicode), "Steps must be unicode."
        if not self.feature:
            raise ValueError('execute_steps() called outside of feature')

        self.feature.parser.variant = 'steps'
        steps = self.feature.parser.parse_steps(steps_text)
        for step in steps:
            passed = step.run(self._runner, quiet=True, capture=False)
            if not passed:
                # -- ISSUE #96: Provide more substep info to diagnose problem.
                step_line = "%s %s" % (step.keyword, step.name)
                more = step.error_message
                assert False, \
                    "Sub-step failed: %s\nSubstep info: %s" % (step_line, more)
        return True


def exec_file(filename, globals={}, locals=None):
    if locals is None:
        locals = globals
    locals['__file__'] = filename
    if sys.version_info[0] == 3:
        with open(filename) as f:
            # -- FIX issue #80: exec(f.read(), globals, locals)
            filename2 = os.path.relpath(filename, os.getcwd())
            code = compile(f.read(), filename2, 'exec')
            exec(code, globals, locals)
    else:
        execfile(filename, globals, locals)


def path_getrootdir(path):
    """
    Extract rootdir from path in a platform independent way.

    POSIX-PATH EXAMPLE:
        rootdir = path_getrootdir("/foo/bar/one.feature")
        assert rootdir == "/"

    WINDOWS-PATH EXAMPLE:
        rootdir = path_getrootdir("D:\\foo\\bar\\one.feature")
        assert rootdir == r"D:\"
    """
    drive, _ = os.path.splitdrive(path)
    if drive:
        # -- WINDOWS:
        return drive + os.path.sep
    # -- POSIX:
    return os.path.sep


class PathManager(object):
    """
    Context manager to add paths to sys.path (python search path) within a scope
    """
    def __init__(self, paths=None):
        self.initial_paths = paths or []
        self.paths = None

    def __enter__(self):
        self.paths = list(self.initial_paths)
        sys.path = self.paths + sys.path

    def __exit__(self, *crap):
        for path in self.paths:
            sys.path.remove(path)
        self.paths = None

    def add(self, path):
        if self.paths is None:
            # -- CALLED OUTSIDE OF CONTEXT:
            self.initial_paths.append(path)
        else:
            sys.path.insert(0, path)
            self.paths.append(path)


class Runner(object):
    def __init__(self, config):
        self.config = config
        self.hooks = {}
        self.features = []
        self.undefined = []
        # -- XXX-JE-UNUSED:
        # self.passed = []
        # self.failed = []
        # self.skipped = []

        self.path_manager = PathManager()
        self.feature = None

        self.stdout_capture = None
        self.stderr_capture = None
        self.log_capture = None
        self.old_stdout = None
        self.old_stderr = None

        self.base_dir = None
        self.context = None
        self.formatters = None

    def setup_paths(self):
        if self.config.paths:
            if self.config.verbose:
                print 'Supplied path:', \
                      ', '.join('"%s"' % path for path in self.config.paths)
            first_path = self.config.paths[0]
            if hasattr(first_path, "filename"):
                # -- BETTER: isinstance(first_path, FileLocation):
                first_path = first_path.filename
            base_dir = first_path
            if base_dir.startswith('@'):
                # -- USE: behave @features.txt
                base_dir = base_dir[1:]
                file_locations = self.feature_locations()
                if file_locations:
                    base_dir = os.path.dirname(file_locations[0].filename)
            base_dir = os.path.abspath(base_dir)

            # supplied path might be to a feature file
            if os.path.isfile(base_dir):
                if self.config.verbose:
                    print 'Primary path is to a file so using its directory'
                base_dir = os.path.dirname(base_dir)
        else:
            if self.config.verbose:
                print 'Using default path "./features"'
            base_dir = os.path.abspath('features')

        # Get the root. This is not guaranteed to be '/' because Windows.
        root_dir = path_getrootdir(base_dir)
        new_base_dir = base_dir

        while True:
            if self.config.verbose:
                print 'Trying base directory:', new_base_dir

            if os.path.isdir(os.path.join(new_base_dir, 'steps')):
                break
            if os.path.isfile(os.path.join(new_base_dir, 'environment.py')):
                break
            if new_base_dir == root_dir:
                break

            new_base_dir = os.path.dirname(new_base_dir)

        if new_base_dir == root_dir:
            if self.config.verbose:
                if not self.config.paths:
                    print 'ERROR: Could not find "steps" directory. Please '\
                        'specify where to find your features.'
                else:
                    print 'ERROR: Could not find "steps" directory in your '\
                        'specified path "%s"' % base_dir
            raise ConfigError('No steps directory in "%s"' % base_dir)

        base_dir = new_base_dir
        self.config.base_dir = base_dir

        for dirpath, dirnames, filenames in os.walk(base_dir):
            if [fn for fn in filenames if fn.endswith('.feature')]:
                break
        else:
            if self.config.verbose:
                if not self.config.paths:
                    print 'ERROR: Could not find any "<name>.feature" files. '\
                        'Please specify where to find your features.'
                else:
                    print 'ERROR: Could not find any "<name>.feature" files '\
                        'in your specified path "%s"' % base_dir
            raise ConfigError('No feature files in "%s"' % base_dir)

        self.base_dir = base_dir
        self.path_manager.add(base_dir)
        if not self.config.paths:
            self.config.paths = [base_dir]

        if base_dir != os.getcwd():
            self.path_manager.add(os.getcwd())

    def load_hooks(self, filename='environment.py'):
        hooks_path = os.path.join(self.base_dir, filename)
        if os.path.exists(hooks_path):
            exec_file(hooks_path, self.hooks)

    def load_step_definitions(self, extra_step_paths=[]):
        step_globals = {
            'step_matcher': matchers.step_matcher,
        }
        setup_step_decorators(step_globals)

        # -- Allow steps to import other stuff from the steps dir
        # NOTE: Default matcher can be overridden in "environment.py" hook.
        steps_dir = os.path.join(self.base_dir, 'steps')
        paths = [steps_dir] + list(extra_step_paths)
        with PathManager(paths):
            default_matcher = matchers.current_matcher
            for path in paths:
                for name in sorted(os.listdir(path)):
                    if name.endswith('.py'):
                        # -- LOAD STEP DEFINITION:
                        # Reset to default matcher after each step-definition.
                        # A step-definition may change the matcher 0..N times.
                        # ENSURE: Each step definition has clean globals.
                        step_module_globals = step_globals.copy()
                        exec_file(os.path.join(path, name), step_module_globals)
                        matchers.current_matcher = default_matcher

    def run_hook(self, name, context, *args):
        if not self.config.dry_run and (name in self.hooks):
            with context.user_mode():
                self.hooks[name](context, *args)

    def feature_locations(self):
        return collect_feature_locations(self.config.paths)


    def run(self):
        with self.path_manager:
            self.setup_paths()
            return self.run_with_paths()

    def run_with_paths(self):


        self.load_hooks()
        self.load_step_definitions()

        context = self.context = Context(self)
        # -- ENSURE: context.execute_steps() works in weird cases (hooks, ...)
        self.setup_capture()
        stream_openers = self.config.outputs
        failed_count = 0

        self.run_hook('before_all', context)

        # -- STEP: Parse all feature files (by using their file location).
        feature_locations = [ filename for filename in self.feature_locations()
                                    if not self.config.exclude(filename) ]
        features = parse_features(feature_locations, language=self.config.lang)
        self.features.extend(features)

        if getattr(self.config, 'proc_count'):
            return self.run_multiproc()

        # -- STEP: Run all features.
        self.formatters = formatters.get_formatter(self.config, stream_openers)
        undefined_steps_initial_size = len(self.undefined)
        run_feature = True
        for feature in features:
            if run_feature:
                self.feature = feature
                for formatter in self.formatters:
                    formatter.uri(feature.filename)

                failed = feature.run(self)
                if failed:
                    failed_count += 1
                    if self.config.stop:
                        # -- FAIL-EARLY: After first failure.
                        run_feature = False

            # -- ALWAYS: Report run/not-run feature to reporters.
            # REQUIRED-FOR: Summary to keep track of untested features.
            for reporter in self.config.reporters:
                reporter.feature(feature)

        # -- AFTER-ALL:
        for formatter in self.formatters:
            formatter.close()
        self.run_hook('after_all', context)
        for reporter in self.config.reporters:
            reporter.end()

        failed = ((failed_count > 0) or
                  (len(self.undefined) > undefined_steps_initial_size))
        return failed

    def run_multiproc(self):

        if not multiprocessing:
            print ("ERROR: Cannot import multiprocessing module."
            " If you're on python2.5, go get the backport")
            return 1

        self.parallel_element = getattr(self.config, 'parallel_element')

        if self.parallel_element != 'feature' and \
                self.parallel_element != 'scenario':
            print ("ERROR: When using --processes, --parallel-element"
            " option must be set to 'feature' or 'scenario'")
            return 1

        def do_nothing(obj2, obj3):
            pass
        self.context._emit_warning = do_nothing

        self.joblist_index_queue = multiprocessing.Manager().JoinableQueue()
        self.resultsqueue = multiprocessing.Manager().JoinableQueue()

        self.joblist = []
        scenario_count = 0
        feature_count = 0
        for feature in self.features:
            if self.parallel_element == 'feature' or 'serial' in feature.tags:
                self.joblist.append(feature)
                self.joblist_index_queue.put(feature_count + scenario_count)
                feature_count += 1
                continue
            for scenario in feature.scenarios:
                if scenario.type == 'scenario':
                    self.joblist.append(scenario)
                    self.joblist_index_queue.put(
                        feature_count + scenario_count)
                    scenario_count += 1
                else:
                    for subscenario in scenario.scenarios:
                        self.joblist.append(subscenario)
                        self.joblist_index_queue.put(
                            feature_count + scenario_count)
                        scenario_count += 1

        proc_count = int(getattr(self.config, 'proc_count'))
        print ("INFO: {0} scenario(s) and {1} feature(s) queued for"
                " consideration by {2} workers. Some may be skipped if the"
                " -t option was given..."
               .format(scenario_count, feature_count, proc_count))
        time.sleep(2)

        procs = []
        for i in range(proc_count):
            p = multiprocessing.Process(target=self.worker, args=(i, ))
            procs.append(p)
            p.start()
        [p.join() for p in procs]

        self.run_hook('after_all', self.context)
        return self.multiproc_fullreport()

    def worker(self, proc_number):
        while 1:
            try:
                joblist_index = self.joblist_index_queue.get_nowait()
            except Exception, e:
                break
            current_job = self.joblist[joblist_index]
            writebuf = StringIO.StringIO()
            self.setfeature(current_job)
            self.config.outputs = []
            self.config.outputs.append(StreamOpener(stream=writebuf))

            stream_openers = self.config.outputs

            self.formatters = formatters.get_formatter(self.config, stream_openers)

            for formatter in self.formatters:
                formatter.uri(current_job.filename)

            start_time = time.strftime("%Y-%m-%d %H:%M:%S")
            current_job.run(self)
            end_time = time.strftime("%Y-%m-%d %H:%M:%S")

            sys.stderr.write(current_job.status[0]+" ")

            job_report_text = self.generatereport(proc_number,
            current_job, start_time, end_time, writebuf)

            if job_report_text:
                results = {}
                results['steps_passed'] = 0
                results['steps_failed'] = 0
                results['steps_skipped'] = 0
                results['steps_undefined'] = 0
                results['jobtype'] = current_job.type
                results['reportinginfo'] = job_report_text
                results['status'] = current_job.status
                if current_job.type != 'feature':
                    results[
                        'uniquekey'] = current_job.filename + current_job.feature.name
                else:
                    results['scenarios_passed'] = 0
                    results['scenarios_failed'] = 0
                    results['scenarios_skipped'] = 0
                    self.countscenariostatus(current_job, results)
                self.countstepstatus(current_job, results)
                self.resultsqueue.put(results)

    def setfeature(self, current_job):
        if current_job.type == 'feature':
            self.feature = current_job
        else:
            self.feature = current_job.feature

    def setformatterbuffer(self, current_job, writebuf):
        self.formatter = formatters.get_formatter(self.config, writebuf)
        if current_job.type == 'feature':
            self.formatter.uri(current_job.filename)
        else:
            self.formatter.uri(current_job.feature.filename)

    def generatereport(self, proc_number, current_job, start_time, end_time, writebuf):
        if not writebuf.pos:
            return ""

        reportheader = start_time + "|WORKER" + str(proc_number) + " START|" + \
        "status:" + current_job.status + "|" + current_job.filename + "\n"

        reportfooter = end_time + "|WORKER" + str(proc_number) + " END|" + \
        "status:" + current_job.status + "|" + current_job.filename + \
        "|Duration:" + str(current_job.duration)

        if self.config.format[0] == 'plain' and len(current_job.tags):
            tags = "@"
            for tag in current_job.tags:
                tags += tag + " "
            reportheader += "\n" + tags + "\n"

        if current_job.status == 'failed':
            self.getskippedsteps(current_job, writebuf)

        writebuf.seek(0)
        return reportheader + writebuf.read() + "\n" + reportfooter

    def getskippedsteps(self, current_job, writebuf):
        if current_job.type != 'scenario':
            [self.getskippedsteps(s, writebuf) for s in current_job.scenarios]
        else:
            for step in current_job.steps:
                if step.status == 'skipped':
                    writebuf.write("Skipped step because of previous error"
                                   " - Scenario:{0}|step:{1}\n"
                                   .format(current_job.name, step.name))

    def countscenariostatus(self, current_job, results):
        if current_job.type != 'scenario':
            [self.countscenariostatus(
                s, results) for s in current_job.scenarios]
        else:
            results['scenarios_' + current_job.status] += 1

    def countstepstatus(self, current_job, results):
        if current_job.type != 'scenario':
            [self.countstepstatus(s, results) for s in current_job.scenarios]
        else:
            for step in current_job.steps:
                results['steps_' + step.status] += 1
            if current_job.background:
                for step in current_job.background.steps:
                    results['steps_' + step.status] += 1

    def multiproc_fullreport(self):
        metrics = collections.defaultdict(int)
        combined_features_from_scenarios_results = collections.defaultdict(
            lambda: '')

        while not self.resultsqueue.empty():
            print "\n" * 3
            print "_" * 75
            jobresult = self.resultsqueue.get()
            print jobresult['reportinginfo']

            if jobresult['jobtype'] != 'feature':
                combined_features_from_scenarios_results[
                    jobresult['uniquekey']] += '|' + jobresult['status']
                metrics['scenarios_' + jobresult['status']] += 1
            else:
                metrics['features_' + jobresult['status']] += 1

            metrics['steps_passed'] += jobresult['steps_passed']
            metrics['steps_failed'] += jobresult['steps_failed']
            metrics['steps_skipped'] += jobresult['steps_skipped']
            metrics['steps_undefined'] += jobresult['steps_undefined']

            if jobresult['jobtype'] == 'feature':
                metrics['scenarios_passed'] += jobresult['scenarios_passed']
                metrics['scenarios_failed'] += jobresult['scenarios_failed']
                metrics['scenarios_skipped'] += jobresult['scenarios_skipped']

        for uniquekey in combined_features_from_scenarios_results:
            if 'failed' in combined_features_from_scenarios_results[uniquekey]:
                metrics['features_failed'] += 1
            elif 'passed' in combined_features_from_scenarios_results[uniquekey]:
                metrics['features_passed'] += 1
            else:
                metrics['features_skipped'] += 1

        print "\n" * 3
        print "_" * 75
        print ("{0} features passed, {1} features failed, {2} features skipped\n"
               "{3} scenarios passed, {4} scenarios failed, {5} scenarios skipped\n"
               "{6} steps passed, {7} steps failed, {8} steps skipped, {9} steps undefined\n")\
                .format(
                metrics['features_passed'], metrics['features_failed'], metrics['features_skipped'],
                metrics['scenarios_passed'], metrics['scenarios_failed'], metrics['scenarios_skipped'],
                metrics['steps_passed'], metrics['steps_failed'], metrics['steps_skipped'], metrics['steps_undefined'])
        return metrics['features_failed']

    def setup_capture(self):
        if self.config.stdout_capture:
            self.stdout_capture = StringIO.StringIO()
            self.context.stdout_capture = self.stdout_capture

        if self.config.stderr_capture:
            self.stderr_capture = StringIO.StringIO()
            self.context.stderr_capture = self.stderr_capture

        if self.config.log_capture:
            self.log_capture = LoggingCapture(self.config)
            self.log_capture.inveigle()
            self.context.log_capture = self.log_capture

    def start_capture(self):
        if self.config.stdout_capture:
            self.old_stdout = sys.stdout
            sys.stdout = self.stdout_capture

        if self.config.stderr_capture:
            self.old_stderr = sys.stderr
            sys.stderr = self.stderr_capture

    def stop_capture(self):
        if self.config.stdout_capture:
            sys.stdout = self.old_stdout

        if self.config.stderr_capture:
            sys.stderr = self.old_stderr

    def teardown_capture(self):
        if self.config.log_capture:
            self.log_capture.abandon()


<|MERGE_RESOLUTION|>--- conflicted
+++ resolved
@@ -18,18 +18,14 @@
 from behave.configuration import ConfigError
 from behave.log_capture import LoggingCapture
 from behave.runner_util import \
-<<<<<<< HEAD
-    collect_feature_files, parse_features
 from behave.formatter.base import StreamOpener    
+    collect_feature_locations, parse_features
 
 multiprocessing = None
 try:
     import multiprocessing
 except ImportError,e:
     pass
-=======
-    collect_feature_locations, parse_features
->>>>>>> 11ef55bd
 
 
 class ContextMaskWarning(UserWarning):
