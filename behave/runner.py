--- conflicted
+++ resolved
@@ -365,11 +365,7 @@
 
         self.base_dir = None
         self.context = None
-<<<<<<< HEAD
-        self.formatter = None
-=======
         self.formatters = None
->>>>>>> 736959a4
 
     def setup_paths(self):
         # pylint: disable=R0912
@@ -568,11 +564,7 @@
         context = self.context = Context(self)
         # -- ENSURE: context.execute_steps() works in weird cases (hooks, ...)
         self.setup_capture()
-<<<<<<< HEAD
-        stream = self.config.output
-=======
         streams = self.config.outputs
->>>>>>> 736959a4
         failed_count = 0
 
         self.run_hook('before_all', context)
@@ -587,14 +579,9 @@
         for feature in features:
             if run_feature:
                 self.feature = feature
-<<<<<<< HEAD
-                self.formatter = formatters.get_formatter(self.config, stream)
-                self.formatter.uri(feature.filename)
-=======
                 self.formatters = formatters.get_formatter(self.config, streams)
                 for formatter in self.formatters:
                     formatter.uri(feature.filename)
->>>>>>> 736959a4
 
                 failed = feature.run(self)
                 if failed:
@@ -603,12 +590,8 @@
                         # -- FAIL-EARLY: After first failure.
                         run_feature = False
 
-<<<<<<< HEAD
-                self.formatter.close()
-=======
                 for formatter in self.formatters:
                     formatter.close()
->>>>>>> 736959a4
 
             # -- ALWAYS: Report run/not-run feature to reporters.
             # REQUIRED-FOR: Summary to keep track of untested features.
