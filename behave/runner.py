--- conflicted
+++ resolved
@@ -1,4 +1,3 @@
-<<<<<<< HEAD
 from __future__ import with_statement
 
 import contextlib
@@ -469,7 +468,7 @@
 
             failed = feature.run(self)
 
-            self.formatter.eof()
+            self.formatter.close()
 
             [reporter.feature(feature) for reporter in self.config.reporters]
 
@@ -514,514 +513,4 @@
 
     def teardown_capture(self):
         if self.config.log_capture:
-            self.log_capture.abandon()
-=======
-from __future__ import with_statement
-
-import contextlib
-import os.path
-import StringIO
-import sys
-import traceback
-import warnings
-import weakref
-
-from behave import parser
-from behave import matchers
-from behave import step_registry
-from behave.formatter import formatters
-from behave.configuration import ConfigError
-from behave.log_capture import LoggingCapture
-
-
-class ContextMaskWarning(UserWarning):
-    '''Raised if a context variable is being overwritten in some situations.
-
-    If the variable was originally set by user code then this will be raised if
-    *behave* overwites the value.
-
-    If the variable was originally set by *behave* then this will be raised if
-    user code overwites the value.
-    '''
-    pass
-
-
-class Context(object):
-    '''Hold contextual information during the running of tests.
-
-    This object is a place to store information related to the tests you're
-    running. You may add arbitrary attributes to it of whatever value you need.
-
-    During the running of your tests the object will have additional layers of
-    namespace added and removed automatically. There is a "root" namespace and
-    additional namespaces for features and scenarios.
-
-    Certain names are used by *behave*; be wary of using them yourself as
-    *behave* may overwrite the value you set. These names are:
-
-    .. attribute:: feature
-
-      This is set when we start testing a new feature and holds a
-      :class:`~behave.model.Feature`. It will not be present outside of a
-      feature (i.e. within the scope of the environment before_all and
-      after_all).
-
-    .. attribute:: scenario
-
-      This is set when we start testing a new scenario (including the individual
-      scenarios of a scenario outline) and holds a :class:`~behave.model.Scenario`.
-      It will not be present outside of the scope of a scenario.
-
-    .. attribute:: tags
-
-      The current set of active tags (as a Python set containing instances of
-      :class:`~behave.model.Tag` which are basically just glorified strings)
-      combined from the feature and scenario. This attribute will not be present
-      outside of a feature scope.
-
-    .. attribute:: failed
-
-      This is set in the root namespace as soon as any step fails.
-
-    .. attribute:: table
-
-      This is set at the step level and holds any :class:`~behave.model.Table`
-      associated with the step.
-
-    .. attribute:: text
-
-      This is set at the step level and holds any multiline text associated with
-      the step.
-
-    .. attribute:: config
-
-      The configuration of *behave* as determined by configuration files and
-      command-line options. The attributes of this object are the same as the
-      `configuration file settion names`_.
-
-    .. attribute:: active_outline
-
-      This is set for each scenario in a scenario outline and references the
-      :class:`~behave.model.Row` that is active for the current scenario. It is
-      present mostly for debugging, but may be useful otherwise.
-
-    .. attribute:: log_capture
-
-      If logging capture is enabled then this attribute contains the captured
-      logging as an instance of :class:`~behave.log_capture.LoggingCapture`.
-      It is not present if logging is not being captured.
-
-    .. attribute:: stdout_capture
-
-      If logging capture is enabled then this attribute contains the captured
-      stdout as a StringIO instance. It is not present if stdout is not being
-      captured.
-
-    If an attempt made by user code to overwrite one of these variables, or
-    indeed by *behave* to overwite a user-set variable, then a
-    :class:`behave.runner.ContextMaskWarning` warning will be raised.
-
-    You may use the "in" operator to test whether a certain value has been set
-    on the context, for example:
-
-        'feature' in context
-
-    checks whether there is a "feature" value in the context.
-
-    Values may be deleted from the context using "del" but only at the level
-    they are set. You can't delete a value set by a feature at a scenario level
-    but you can delete a value set for a scenario in that scenario.
-
-    .. _`configuration file settion names`: behave.html#configuration-files
-    '''
-    BEHAVE = 'behave'
-    USER = 'user'
-
-    def __init__(self, runner):
-        self._runner = weakref.proxy(runner)
-        self._config = runner.config
-        d = self._root = {
-            'failed': False,
-            'config': self._config,
-            'active_outline': None,
-        }
-        self._stack = [d]
-        self._record = {}
-        self._origin = {}
-        self._mode = self.BEHAVE
-
-    def _push(self):
-        self._stack.insert(0, {})
-
-    def _pop(self):
-        self._stack.pop(0)
-
-    @contextlib.contextmanager
-    def user_mode(self):
-        self._mode = self.USER
-        yield
-        self._mode = self.BEHAVE
-
-    def _set_root_attribute(self, attr, value):
-        for frame in self.__dict__['_stack']:
-            if frame is self.__dict__['_root']:
-                continue
-            if attr in frame:
-                record = self.__dict__['_record'][attr]
-                params = {
-                    'attr': attr,
-                    'filename': record[0],
-                    'line': record[1],
-                    'function': record[3],
-                }
-                self._emit_warning(attr, params)
-
-        self.__dict__['_root'][attr] = value
-        if attr not in self._origin:
-            self._origin[attr] = self._mode
-
-    def _emit_warning(self, attr, params):
-        msg = ''
-        if self._mode is self.BEHAVE and self._origin[attr] is not self.BEHAVE:
-            msg = "behave runner is masking context attribute '%(attr)s' " \
-                  "orignally set in %(function)s (%(filename)s:%(line)s)"
-        elif self._mode is self.USER:
-            if self._origin[attr] is not self.USER:
-                msg = "user code is masking context attribute '%(attr)s' " \
-                      "orignally set by behave"
-            elif self._config.verbose:
-                msg = "user code is masking context attribute " \
-                    "'%(attr)s'; see the tutorial for what this means"
-        if msg:
-            msg = msg % params
-            warnings.warn(msg, ContextMaskWarning, stacklevel=2)
-
-    def _dump(self):
-        for level, frame in enumerate(self._stack):
-            print 'Level %d' % level
-            print repr(frame)
-
-    def __getattr__(self, attr):
-        if attr[0] == '_':
-            return self.__dict__[attr]
-        for frame in self._stack:
-            if attr in frame:
-                return frame[attr]
-        msg = "'{0}' object has no attribute '{1}'"
-        msg = msg.format(self.__class__.__name__, attr)
-        raise AttributeError(msg)
-
-    def __setattr__(self, attr, value):
-        if attr[0] == '_':
-            self.__dict__[attr] = value
-            return
-
-        for frame in self._stack[1:]:
-            if attr in frame:
-                record = self._record[attr]
-                params = {
-                    'attr': attr,
-                    'filename': record[0],
-                    'line': record[1],
-                    'function': record[3],
-                }
-                self._emit_warning(attr, params)
-
-        stack_frame = traceback.extract_stack(limit=2)[0]
-        self._record[attr] = stack_frame
-        frame = self._stack[0]
-        frame[attr] = value
-        if attr not in self._origin:
-            self._origin[attr] = self._mode
-
-    def __delattr__(self, attr):
-        frame = self._stack[0]
-        if attr in frame:
-            del frame[attr]
-            del self._record[attr]
-        else:
-            msg = "'{0}' object has no attribute '{1}' at the current level"
-            msg = msg.format(self.__class__.__name__, attr)
-            raise AttributeError(msg)
-
-    def __contains__(self, attr):
-        if attr[0] == '_':
-            return attr in self.__dict__
-        for frame in self._stack:
-            if attr in frame:
-                return True
-        return False
-
-    def execute_steps(self, steps):
-        '''The steps identified in the "steps" text string will be parsed and
-        executed in turn just as though they were defined in a feature file.
-
-        If the execute_steps call fails (either through error or failure
-        assertion) then the step invoking it will fail.
-
-        ValueError will be raised if this is invoked outside a feature context.
-
-        Returns boolean False if the steps are not parseable, True otherwise.
-        '''
-        assert type(steps) is unicode, "Steps must be unicode."
-        try:
-            assert self.feature
-        except (AttributeError, AssertionError):
-            raise ValueError('execute_steps() called outside of a '
-                'feature context')
-
-        for step in steps.strip().split('\n'):
-            step = step.strip()
-            step_obj = self.feature.parser.parse_step(step)
-            if step_obj is None:
-                return False
-            passed = step_obj.run(self._runner, quiet=True)
-            if not passed:
-                assert False, "Sub-step failed: %s" % step
-        return True
-
-
-def exec_file(filename, globals={}, locals=None):
-    if locals is None:
-        locals = globals
-    locals['__file__'] = filename
-    if sys.version_info[0] == 3:
-        with open(filename) as f:
-            exec(f.read(), globals, locals)
-    else:
-        execfile(filename, globals, locals)
-
-
-class PathManager(object):
-    paths = None
-
-    def __enter__(self):
-        self.paths = []
-
-    def __exit__(self, *crap):
-        for path in self.paths:
-            sys.path.remove(path)
-
-    def add(self, path):
-        assert self.paths is not None, \
-            self.__class__.__name__ + '.add called outside of context'
-        sys.path.insert(0, path)
-        self.paths.append(path)
-
-
-class Runner(object):
-    def __init__(self, config):
-        self.config = config
-
-        self.hooks = {}
-
-        self.features = []
-        self.passed = []
-        self.failed = []
-        self.undefined = []
-        self.skipped = []
-
-        self.path_manager = PathManager()
-
-        self.feature = None
-
-        self.stdout_capture = None
-        self.stderr_capture = None
-        self.log_capture = None
-        self.out_stdout = None
-
-    def setup_paths(self):
-        if self.config.paths:
-            if self.config.verbose:
-                print 'Supplied path:', ', '.join('"%s"' % path
-                    for path in self.config.paths)
-            base_dir = os.path.abspath(self.config.paths[0])
-
-            # supplied path might be to a feature file
-            if os.path.isfile(base_dir):
-                if self.config.verbose:
-                    print 'Primary path is to a file so using its directory'
-                base_dir = os.path.dirname(base_dir)
-        else:
-            if self.config.verbose:
-                print 'Using default path "./features"'
-            base_dir = os.path.abspath('features')
-
-        # Get the root. This is not guaranteed to be '/' because Windows.
-        root_dir = os.path.split(base_dir)[0]
-
-        new_base_dir = base_dir
-
-        while True:
-            if self.config.verbose:
-                print 'Trying base directory:', new_base_dir
-
-            if os.path.isdir(os.path.join(new_base_dir, 'steps')):
-                break
-            if os.path.isfile(os.path.join(new_base_dir, 'environment.py')):
-                break
-            if new_base_dir == root_dir:
-                break
-
-            new_base_dir = os.path.dirname(new_base_dir)
-
-        if new_base_dir == root_dir:
-            if self.config.verbose:
-                if not self.config.paths:
-                    print 'ERROR: Could not find "steps" directory. Please '\
-                        'specify where to find your features.'
-                else:
-                    print 'ERROR: Could not find "steps" directory in your '\
-                        'specified path "%s"' % base_dir
-            raise ConfigError('No steps directory in "%s"' % base_dir)
-
-        base_dir = new_base_dir
-
-        for dirpath, dirnames, filenames in os.walk(base_dir):
-            if [fn for fn in filenames if fn.endswith('.feature')]:
-                break
-        else:
-            if self.config.verbose:
-                if not self.config.paths:
-                    print 'ERROR: Could not find any "<name>.feature" files. '\
-                        'Please specify where to find your features.'
-                else:
-                    print 'ERROR: Could not find any "<name>.feature" files '\
-                        'in your specified path "%s"' % base_dir
-            raise ConfigError('No feature files in "%s"' % base_dir)
-
-        self.base_dir = base_dir
-        self.path_manager.add(base_dir)
-        if not self.config.paths:
-            self.config.paths = [base_dir]
-
-        if base_dir != os.getcwd():
-            self.path_manager.add(os.getcwd())
-
-    def load_hooks(self, filename='environment.py'):
-        hooks_path = os.path.join(self.base_dir, filename)
-        if os.path.exists(hooks_path):
-            exec_file(hooks_path, self.hooks)
-
-    def load_step_definitions(self, extra_step_paths=[]):
-        steps_dir = os.path.join(self.base_dir, 'steps')
-
-        # allow steps to import other stuff from the steps dir
-        sys.path.insert(0, steps_dir)
-
-        step_globals = {
-            'step_matcher': matchers.step_matcher,
-        }
-
-        for step_type in ('given', 'when', 'then', 'step'):
-            decorator = getattr(step_registry, step_type)
-            step_globals[step_type] = decorator
-            step_globals[step_type.title()] = decorator
-
-        for path in [steps_dir] + list(extra_step_paths):
-            for name in os.listdir(path):
-                if name.endswith('.py'):
-                    exec_file(os.path.join(path, name), step_globals)
-
-        # clean up the path
-        sys.path.pop(0)
-
-    def run_hook(self, name, context, *args):
-        if not self.config.dry_run and (name in self.hooks):
-            with context.user_mode():
-                self.hooks[name](context, *args)
-
-    def feature_files(self):
-        files = []
-        for path in self.config.paths:
-            if os.path.isdir(path):
-                for dirpath, dirnames, filenames in os.walk(path):
-                    for filename in filenames:
-                        if filename.endswith('.feature'):
-                            files.append(os.path.join(dirpath, filename))
-            elif path.startswith('@'):
-                files.extend([filename.strip() for filename in open(path)])
-            elif os.path.exists(path):
-                files.append(path)
-            else:
-                raise Exception("Can't find path: " + path)
-        return files
-
-    def run(self):
-        with self.path_manager:
-            self.setup_paths()
-            return self.run_with_paths()
-
-    def run_with_paths(self):
-        self.load_hooks()
-        self.load_step_definitions()
-
-        context = self.context = Context(self)
-        stream = self.config.output
-        failed = False
-
-        self.run_hook('before_all', context)
-
-        for filename in self.feature_files():
-            if self.config.exclude(filename):
-                continue
-
-            feature = parser.parse_file(os.path.abspath(filename),
-                language=self.config.lang)
-
-            self.features.append(feature)
-            self.feature = feature
-
-            self.formatter = formatters.get_formatter(self.config, stream)
-            self.formatter.uri(filename)
-
-            failed = feature.run(self)
-
-            self.formatter.close()
-            stream.write('\n')
-
-            [reporter.feature(feature) for reporter in self.config.reporters]
-
-            if failed and self.config.stop:
-                break
-
-        self.run_hook('after_all', context)
-
-        [reporter.end() for reporter in self.config.reporters]
-
-        return failed
-
-    def setup_capture(self):
-        if self.config.stdout_capture:
-            self.stdout_capture = StringIO.StringIO()
-            self.context.stdout_capture = self.stdout_capture
-
-        if self.config.stderr_capture:
-            self.stderr_capture = StringIO.StringIO()
-            self.context.stderr_capture = self.stderr_capture
-
-        if self.config.log_capture:
-            self.log_capture = LoggingCapture(self.config)
-            self.log_capture.inveigle()
-            self.context.log_capture = self.log_capture
-
-    def start_capture(self):
-        if self.config.stdout_capture:
-            self.old_stdout = sys.stdout
-            sys.stdout = self.stdout_capture
-
-        if self.config.stderr_capture:
-            self.old_stderr = sys.stderr
-            sys.stderr = self.stderr_capture
-
-    def stop_capture(self):
-        if self.config.stdout_capture:
-            sys.stdout = self.old_stdout
-
-        if self.config.stderr_capture:
-            sys.stderr = self.old_stderr
-
-    def teardown_capture(self):
-        if self.config.log_capture:
-            self.log_capture.abandon()
->>>>>>> 8401bf4f
+            self.log_capture.abandon()