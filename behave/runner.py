--- conflicted
+++ resolved
@@ -270,11 +270,7 @@
                 step_line = "%s %s" % (step.keyword, step.name)
                 more = step.error_message
                 assert False, \
-<<<<<<< HEAD
-                    "Sub-step failed: %s\nSubstep info: %s" % (step, more)
-=======
                     "Sub-step failed: %s\nSubstep info: %s" % (step_line, more)
->>>>>>> 0517154c
         return True
 
 
@@ -358,11 +354,7 @@
         if self.config.paths:
             if self.config.verbose:
                 print 'Supplied path:', ', '.join('"%s"' % path
-<<<<<<< HEAD
-                                                  for path in self.config.paths)
-=======
                        for path in self.config.paths)
->>>>>>> 0517154c
             base_dir = self.config.paths[0]
             if base_dir.startswith('@'):
                 # -- USE: behave @features.txt
