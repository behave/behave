--- conflicted
+++ resolved
@@ -5,7 +5,6 @@
 import contextlib
 import os.path
 import StringIO
-import types
 import sys
 import traceback
 import warnings
@@ -240,25 +239,6 @@
                 return True
         return False
 
-<<<<<<< HEAD
-    def __str__(self):
-        """
-        Provide tostring() conversion for better diagnostics.
-        :returns: String, as representation of Context object.
-        """
-        # -- COLLECT: Attribute names
-        attribute_names = set()
-        for frame in self._stack:
-            attribute_names.update(frame.keys())
-
-        # -- BUILD STRING REPRESENTATION:
-        lines = [ "Context(id:{0}):".format(id(self)) ]
-        for name in sorted(attribute_names):
-            lines.append("  {0} = {1}".format(name, getattr(self, name)))
-        return "\n".join(lines)
-
-=======
->>>>>>> 36b04ed5
     def execute_steps(self, steps_text):
         '''The steps identified in the "steps" text string will be parsed and
         executed in turn just as though they were defined in a feature file.
@@ -274,10 +254,7 @@
         if not self.feature:
             raise ValueError('execute_steps() called outside of feature')
 
-<<<<<<< HEAD
-=======
         self.feature.parser.variant = 'steps'
->>>>>>> 36b04ed5
         steps = self.feature.parser.parse_steps(steps_text)
         for step in steps:
             passed = step.run(self._runner, quiet=True, capture=False)
@@ -289,13 +266,8 @@
                     "Sub-step failed: %s\nSubstep info: %s" % (step_line, more)
         return True
 
-def exec_file(filename, globals=None, locals=None):
-    # pylint: disable=W0122,W0622
-    #   W0122   Use of exec statement
-    #   W0622   Redefining built-in ... (globals, locals)
-    __pychecker__ = "no-shadowbuiltin"
-    if globals is None:
-        globals = {}
+
+def exec_file(filename, globals={}, locals=None):
     if locals is None:
         locals = globals
     locals['__file__'] = filename
@@ -456,9 +428,7 @@
         if os.path.exists(hooks_path):
             exec_file(hooks_path, self.hooks)
 
-    def load_step_definitions(self, extra_step_paths=None):
-        if extra_step_paths is None:
-            extra_step_paths = []
+    def load_step_definitions(self, extra_step_paths=[]):
         steps_dir = os.path.join(self.base_dir, 'steps')
 
         # allow steps to import other stuff from the steps dir
@@ -494,76 +464,9 @@
             with context.user_mode():
                 self.hooks[name](context, *args)
 
-    @staticmethod
-    def parse_features_configfile(features_configfile):
-        """
-        Read textual file, ala '@features.txt'. This file contains:
-
-          * a feature filename in each line
-          * empty lines (skipped)
-          * comment lines (skipped)
-
-        Relative path names are evaluated relative to the configfile directory.
-        A leading '@' (AT) character is removed from the configfile name.
-
-        :param features_configfile:  Name of features configfile.
-        :return: List of feature filenames.
-        """
-        if features_configfile.startswith('@'):
-            features_configfile = features_configfile[1:]
-        here = os.path.dirname(features_configfile) or "."
-        files = []
-        for line in open(features_configfile).readlines():
-            line = line.strip()
-            if not line:
-                continue    # SKIP: Over empty line(s).
-            elif line.startswith('#'):
-                continue    # SKIP: Over comment line(s).
-            files.append(os.path.normpath(os.path.join(here, line)))
-        return files
-
     def feature_files(self):
-<<<<<<< HEAD
-        files = []
-        for path in self.config.paths:
-            if os.path.isdir(path):
-                for dirpath, dirnames, filenames in os.walk(path):
-                    dirnames.sort()
-                    for filename in sorted(filenames):
-                        if filename.endswith('.feature'):
-                            files.append(os.path.join(dirpath, filename))
-            elif path.startswith('@'):
-                # -- USE: behave @list_of_features.txt
-                files.extend(self.parse_features_configfile(path[1:]))
-            elif os.path.exists(path):
-                files.append(path)
-            else:
-                raise Exception("Can't find path: " + path)
-        return files
-=======
         return collect_feature_files(self.config.paths)
 
->>>>>>> 36b04ed5
-
-    def parse_features(self, feature_files):
-        """
-        Parse feature files and return list of Feature model objects.
-
-        :param feature_files: List of feature files to parse.
-        :return: List of feature objects.
-        """
-        features = []
-        for filename in feature_files:
-            if self.config.exclude(filename):
-                continue
-
-            filename2 = os.path.abspath(filename)
-            feature = parser.parse_file(filename2, language=self.config.lang)
-            if not feature:
-                # -- CORNER-CASE: Feature file without any feature(s).
-                continue
-            features.append(feature)
-        return features
 
     def run(self):
         with self.path_manager:
@@ -577,22 +480,12 @@
         context = self.context = Context(self)
         # -- ENSURE: context.execute_steps() works in weird cases (hooks, ...)
         self.setup_capture()
-<<<<<<< HEAD
-        streams = self.config.outputs
-=======
         stream_openers = self.config.outputs
->>>>>>> 36b04ed5
         failed_count = 0
 
         self.run_hook('before_all', context)
 
         # -- STEP: Parse all feature files.
-<<<<<<< HEAD
-        features = self.parse_features(self.feature_files())
-        self.features.extend(features)
-
-        # -- STEP: Run all features.
-=======
         feature_files = [ filename for filename in self.feature_files()
                                     if not self.config.exclude(filename) ]
         features = parse_features(feature_files, language=self.config.lang)
@@ -600,16 +493,11 @@
 
         # -- STEP: Run all features.
         self.formatters = formatters.get_formatter(self.config, stream_openers)
->>>>>>> 36b04ed5
         undefined_steps_initial_size = len(self.undefined)
         run_feature = True
         for feature in features:
             if run_feature:
                 self.feature = feature
-<<<<<<< HEAD
-                self.formatters = formatters.get_formatter(self.config, streams)
-=======
->>>>>>> 36b04ed5
                 for formatter in self.formatters:
                     formatter.uri(feature.filename)
 
@@ -620,23 +508,14 @@
                         # -- FAIL-EARLY: After first failure.
                         run_feature = False
 
-<<<<<<< HEAD
-                for formatter in self.formatters:
-                    formatter.close()
-
-=======
->>>>>>> 36b04ed5
             # -- ALWAYS: Report run/not-run feature to reporters.
             # REQUIRED-FOR: Summary to keep track of untested features.
             for reporter in self.config.reporters:
                 reporter.feature(feature)
 
-<<<<<<< HEAD
-=======
         # -- AFTER-ALL:
         for formatter in self.formatters:
             formatter.close()
->>>>>>> 36b04ed5
         self.run_hook('after_all', context)
         for reporter in self.config.reporters:
             reporter.end()
@@ -683,28 +562,3 @@
             self.log_capture.abandon()
 
 
-<<<<<<< HEAD
-def make_undefined_step_snippet(step, language=None):
-    '''
-    Helper function to create an undefined-step snippet for a step.
-
-    :param step: Step to use (as Step object or step text).
-    :param language: i18n language, optionally needed for step text parsing.
-    :return: Undefined-step snippet (as string).
-    '''
-    if isinstance(step, types.StringTypes):
-        step_text = step
-        steps = parser.parse_steps(step_text, language=language)
-        step = steps[0]
-        assert step, "ParseError: %s" % step_text
-    prefix = u""
-    if sys.version_info[0] == 2:
-        prefix = u"u"
-
-    # snippet  = u"@"+ step.step_type +"("+ prefix + step.name + "')"
-    # snippet += u"\ndef impl(context):\n    assert False\n\n"
-    schema = u"@%s(%s'%s')\ndef impl(context):\n    assert False\n\n"
-    snippet = schema % (step.step_type, prefix, step.name)
-    return snippet
-=======
->>>>>>> 36b04ed5
