--- conflicted
+++ resolved
@@ -2,16 +2,11 @@
 
 from __future__ import absolute_import, print_function, with_statement
 import contextlib
-<<<<<<< HEAD
-import os.path
+import logging
 import six
 from six import StringIO
-=======
-import logging
-import StringIO
 import re
 import os
->>>>>>> a57eff30
 import sys
 import traceback
 import warnings
@@ -24,11 +19,7 @@
 from behave.formatter._registry import make_formatters
 from behave.configuration import ConfigError
 from behave.log_capture import LoggingCapture
-<<<<<<< HEAD
 from behave.runner_util import collect_feature_locations, parse_features
-=======
-from behave.runner_util import \
-    collect_feature_locations, parse_features
 from behave.formatter.base import StreamOpener
 
 multiprocessing = None
@@ -36,7 +27,6 @@
     import multiprocessing
 except ImportError,e:
     pass
->>>>>>> a57eff30
 
 
 class ContextMaskWarning(UserWarning):
@@ -375,7 +365,6 @@
             self.paths.append(path)
 
 
-<<<<<<< HEAD
 class ModelRunner(object):
     """
     Test runner for a behave model (features).
@@ -390,19 +379,6 @@
     """
 
     def __init__(self, config, features=None):
-=======
-class Runner(object):
-    '''
-    Test runner for behave.
-
-    .. attribute:: aborted
-
-      This is set to true when the user aborts a test run
-      (:exc:`KeyboardInterrupt` exception). Initially: False.
-      Stored as derived attribute in :attr:`Context.aborted`.
-    '''
-    def __init__(self, config):
->>>>>>> a57eff30
         self.config = config
         self.features = features or []
         self.hooks = {}
@@ -687,12 +663,8 @@
         """
         context.config.setup_logging()
 
-<<<<<<< HEAD
     def load_hooks(self, filename=None):
         filename = filename or self.config.environment_file
-=======
-    def load_hooks(self, filename='environment.py'):
->>>>>>> a57eff30
         hooks_path = os.path.join(self.base_dir, filename)
         if os.path.exists(hooks_path):
             exec_file(hooks_path, self.hooks)
@@ -724,23 +696,10 @@
                         step_module_globals = step_globals.copy()
                         exec_file(os.path.join(path, name), step_module_globals)
                         matchers.current_matcher = default_matcher
-<<<<<<< HEAD
                         # except Exception as e:
                         #     e_text = _text(e)
                         #     print("Exception %s: %s" % (e.__class__.__name__, e_text))
                         #     raise
-=======
-
-    def run_hook(self, name, context, *args):
-        if not self.config.dry_run and (name in self.hooks):
-            # try:
-            with context.user_mode():
-                self.hooks[name](context, *args)
-            # except KeyboardInterrupt:
-            #     self.aborted = True
-            #     if name not in ("before_all", "after_all"):
-            #         raise
->>>>>>> a57eff30
 
     def feature_locations(self):
         return collect_feature_locations(self.config.paths)
@@ -753,26 +712,13 @@
 
 
     def run_with_paths(self):
-<<<<<<< HEAD
         self.context = Context(self)
         self.load_hooks()
         self.load_step_definitions()
-
+        assert not self.aborted
         # -- ENSURE: context.execute_steps() works in weird cases (hooks, ...)
         # self.setup_capture()
         # self.run_hook('before_all', self.context)
-=======
-        context = self.context = Context(self)
-        self.load_hooks()
-        self.load_step_definitions()
-        assert not self.aborted
-        stream_openers = self.config.outputs
-        failed_count = 0
-
-        # -- ENSURE: context.execute_steps() works in weird cases (hooks, ...)
-        self.setup_capture()
-        self.run_hook('before_all', context)
->>>>>>> a57eff30
 
         # -- STEP: Parse all feature files (by using their file location).
         feature_locations = [ filename for filename in self.feature_locations()
@@ -785,54 +731,13 @@
             return self.run_multiproc()
 
         # -- STEP: Run all features.
-<<<<<<< HEAD
         stream_openers = self.config.outputs
         self.formatters = make_formatters(self.config, stream_openers)
         return self.run_model()
-=======
-        self.formatters = formatters.get_formatter(self.config, stream_openers)
-        undefined_steps_initial_size = len(self.undefined)
-        run_feature = True
-        for feature in features:
-            if run_feature:
-                try:
-                    self.feature = feature
-                    for formatter in self.formatters:
-                        formatter.uri(feature.filename)
-
-                    failed = feature.run(self)
-                    if failed:
-                        failed_count += 1
-                        if self.config.stop or self.aborted:
-                            # -- FAIL-EARLY: After first failure.
-                            run_feature = False
-                except KeyboardInterrupt:
-                    self.aborted = True
-                    failed_count += 1
-                    run_feature = False
-
-            # -- ALWAYS: Report run/not-run feature to reporters.
-            # REQUIRED-FOR: Summary to keep track of untested features.
-            for reporter in self.config.reporters:
-                reporter.feature(feature)
-
-        # -- AFTER-ALL:
-        if self.aborted:
-            print "\nABORTED: By user."
-        for formatter in self.formatters:
-            formatter.close()
-        self.run_hook('after_all', context)
-        for reporter in self.config.reporters:
-            reporter.end()
-        # if self.aborted:
-        #     print "\nABORTED: By user."
-
-        failed = ((failed_count > 0) or self.aborted or
-                  (len(self.undefined) > undefined_steps_initial_size))
-        return failed
-
 
     def run_multiproc(self):
+        self.setup_capture()
+        self.run_hook('before_all', self.context)
 
         if not multiprocessing:
             print ("ERROR: Cannot import multiprocessing module."
@@ -843,7 +748,7 @@
 
         if not self.parallel_element:
             self.parallel_element = 'scenario'
-            print "INFO: Without giving --parallel-element, defaulting to 'scenario'..."
+            print ("INFO: Without giving --parallel-element, defaulting to 'scenario'...")
         else:
             if self.parallel_element != 'feature' and \
                 self.parallel_element != 'scenario':
@@ -904,7 +809,7 @@
         while 1:
             try:
                 joblist_index = self.joblist_index_queue.get_nowait()
-            except Exception, e:
+            except Exception:
                 break
             current_job = self.joblist[joblist_index]
             writebuf = StringIO.StringIO()
@@ -914,7 +819,7 @@
 
             stream_openers = self.config.outputs
 
-            self.formatters = formatters.get_formatter(self.config, stream_openers)
+            self.formatters = make_formatters(self.config, stream_openers)
 
             for formatter in self.formatters:
                 formatter.uri(current_job.filename)
@@ -988,7 +893,7 @@
         try:
             writebuf.seek(0)
         except UnicodeDecodeError as e:
-            print "SEEK: %s" % e
+            print("SEEK: %s" % e)
             return u""
 
         header_unicode = self.to_unicode(reportheader)
@@ -996,7 +901,7 @@
         try:
             result = header_unicode + writebuf.read() + u"\n" + footer_unicode
         except UnicodeError as err:
-            print "HEADER ERROR: %s" % err
+            print("HEADER ERROR: %s" % err)
             result = header_unicode + unicode(writebuf.read(), errors='replace') + u"\n" + footer_unicode
             #result = err.object[0:err.start]+err.object[err.end:len(err.object)-1]
 
@@ -1030,12 +935,12 @@
         combined_features_from_scenarios_results = collections.defaultdict(lambda: '')
         junit_report_objs = []
         while not self.resultsqueue.empty():
-            print "\n" * 3
-            print "_" * 75
+            print ("\n" * 3)
+            print ("_" * 75)
             jobresult = self.resultsqueue.get()
 
             try:
-                print self.to_unicode(jobresult['reportinginfo'])
+                print(self.to_unicode(jobresult['reportinginfo']))
             except Exception as e:
                 logging.info(e)
 
@@ -1066,8 +971,8 @@
             else:
                 metrics['features_skipped'] += 1
 
-        print "\n" * 3
-        print "_" * 75
+        print ("\n" * 3)
+        print ("_" * 75)
         print ("{0} features passed, {1} features failed, {2} features skipped\n"
                "{3} scenarios passed, {4} scenarios failed, {5} scenarios skipped\n"
                "{6} steps passed, {7} steps failed, {8} steps skipped, {9} steps undefined\n")\
@@ -1235,36 +1140,6 @@
             fd.write(filedata.encode('utf8'))
             fd.close() 
 
-    def setup_capture(self):
-        if self.config.stdout_capture:
-            self.stdout_capture = StringIO.StringIO()
-            self.context.stdout_capture = self.stdout_capture
-
-        if self.config.stderr_capture:
-            self.stderr_capture = StringIO.StringIO()
-            self.context.stderr_capture = self.stderr_capture
-
-        if self.config.log_capture:
-            self.log_capture = LoggingCapture(self.config)
-            self.log_capture.inveigle()
-            self.context.log_capture = self.log_capture
-
-    def start_capture(self):
-        if self.config.stdout_capture:
-            self.old_stdout = sys.stdout
-            sys.stdout = self.stdout_capture
-
-        if self.config.stderr_capture:
-            self.old_stderr = sys.stderr
-            sys.stderr = self.stderr_capture
-
-    def stop_capture(self):
-        if self.config.stdout_capture:
-            sys.stdout = self.old_stdout
-
-        if self.config.stderr_capture:
-            sys.stderr = self.old_stderr
->>>>>>> a57eff30
 
 
     def clean_buffer(self, buf):
