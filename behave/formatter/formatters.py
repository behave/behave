# -*- coding: utf-8 -*-
<<<<<<< HEAD
# pylint: disable=C0111,W0511
#   C0111   missing docstrings
#   W0511   Show TODO statements
=======
>>>>>>> 36b04ed5

import sys
import codecs
from behave.formatter.base import StreamOpener

# -----------------------------------------------------------------------------
# FORMATTER REGISTRY:
# -----------------------------------------------------------------------------
formatters = {}


def register_as(formatter_class, name):
    """
    Register formatter class with given name.

    :param formatter_class:  Formatter class to register.
    :param name:  Name for this formatter (as identifier).
    """
    formatters[name] = formatter_class

def register(formatter_class):
    register_as(formatter_class, formatter_class.name)


def list_formatters(stream):
    for name in sorted(formatters):
        stream.write(u'%s: %s\n' % (name, formatters[name].description))


<<<<<<< HEAD
def get_formatter(config, streams):
    # the stream may already handle encoding (py3k sys.stdout) - if it
    # doesn't (py2k sys.stdout) then make it do so.
    default_encoding = 'UTF-8'
    for i, stream in enumerate(streams):
        if sys.version_info[0] < 3:
            # py2 does, however, sometimes declare an encoding on sys.stdout,
            # even if it doesn't use it (or it might be explicitly None)
            encoding = getattr(stream, 'encoding', None) or default_encoding
            streams[i] = codecs.getwriter(encoding)(stream)
        elif not getattr(stream, 'encoding', None):
            # ok, so the stream doesn't have an encoding at all so add one
            streams[i] = codecs.getwriter(default_encoding)(stream)

    # -- BUILD: Formatter list
    default_stream = sys.stdout
    formatter_list = []
    for i, name in enumerate(config.format):
        stream = default_stream
        if i < len(streams):
            stream = streams[i]
        formatter_list.append(formatters[name](stream, config))
    return formatter_list


# -----------------------------------------------------------------------------
# REGISTER KNOWN FORMATTERS:
=======
def get_formatter(config, stream_openers):
    # -- BUILD: Formatter list
    default_stream_opener = StreamOpener(stream=sys.stdout)
    formatter_list = []
    for i, name in enumerate(config.format):
        stream_opener = default_stream_opener
        if i < len(stream_openers):
            stream_opener = stream_openers[i]
        formatter_list.append(formatters[name](stream_opener, config))
    return formatter_list


# -----------------------------------------------------------------------------
# REGISTER KNOWN FORMATTER:
>>>>>>> 36b04ed5
# -----------------------------------------------------------------------------
from behave.formatter import plain
register(plain.PlainFormatter)
from behave.formatter import pretty
register(pretty.PrettyFormatter)
from behave.formatter import json
register(json.JSONFormatter)
register(json.PrettyJSONFormatter)
from behave.formatter import null
register(null.NullFormatter)

from behave.formatter import progress
register(progress.ScenarioProgressFormatter)
<<<<<<< HEAD
register(progress.StepProgressFormatter)
=======
register(progress.StepProgressFormatter)
from behave.formatter.rerun import RerunFormatter
register(RerunFormatter)
from behave.formatter.tag_count import TagCountFormatter, TagLocationFormatter
register(TagCountFormatter)
register(TagLocationFormatter)
>>>>>>> 36b04ed5
<|MERGE_RESOLUTION|>--- conflicted
+++ resolved
@@ -1,10 +1,4 @@
 # -*- coding: utf-8 -*-
-<<<<<<< HEAD
-# pylint: disable=C0111,W0511
-#   C0111   missing docstrings
-#   W0511   Show TODO statements
-=======
->>>>>>> 36b04ed5
 
 import sys
 import codecs
@@ -34,35 +28,6 @@
         stream.write(u'%s: %s\n' % (name, formatters[name].description))
 
 
-<<<<<<< HEAD
-def get_formatter(config, streams):
-    # the stream may already handle encoding (py3k sys.stdout) - if it
-    # doesn't (py2k sys.stdout) then make it do so.
-    default_encoding = 'UTF-8'
-    for i, stream in enumerate(streams):
-        if sys.version_info[0] < 3:
-            # py2 does, however, sometimes declare an encoding on sys.stdout,
-            # even if it doesn't use it (or it might be explicitly None)
-            encoding = getattr(stream, 'encoding', None) or default_encoding
-            streams[i] = codecs.getwriter(encoding)(stream)
-        elif not getattr(stream, 'encoding', None):
-            # ok, so the stream doesn't have an encoding at all so add one
-            streams[i] = codecs.getwriter(default_encoding)(stream)
-
-    # -- BUILD: Formatter list
-    default_stream = sys.stdout
-    formatter_list = []
-    for i, name in enumerate(config.format):
-        stream = default_stream
-        if i < len(streams):
-            stream = streams[i]
-        formatter_list.append(formatters[name](stream, config))
-    return formatter_list
-
-
-# -----------------------------------------------------------------------------
-# REGISTER KNOWN FORMATTERS:
-=======
 def get_formatter(config, stream_openers):
     # -- BUILD: Formatter list
     default_stream_opener = StreamOpener(stream=sys.stdout)
@@ -77,7 +42,6 @@
 
 # -----------------------------------------------------------------------------
 # REGISTER KNOWN FORMATTER:
->>>>>>> 36b04ed5
 # -----------------------------------------------------------------------------
 from behave.formatter import plain
 register(plain.PlainFormatter)
@@ -91,13 +55,9 @@
 
 from behave.formatter import progress
 register(progress.ScenarioProgressFormatter)
-<<<<<<< HEAD
-register(progress.StepProgressFormatter)
-=======
 register(progress.StepProgressFormatter)
 from behave.formatter.rerun import RerunFormatter
 register(RerunFormatter)
 from behave.formatter.tag_count import TagCountFormatter, TagLocationFormatter
 register(TagCountFormatter)
-register(TagLocationFormatter)
->>>>>>> 36b04ed5
+register(TagLocationFormatter)