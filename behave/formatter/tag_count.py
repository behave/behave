--- conflicted
+++ resolved
@@ -1,10 +1,4 @@
 # -*- coding: utf-8 -*-
-<<<<<<< HEAD
-# pylint: disable=C0111
-#   C0111   missing docstrings
-
-import types
-=======
 """
 Collects data how often a tag count is used and where.
 
@@ -12,25 +6,16 @@
 
     $ behave --dry-run -f tag_counts features/
 """
->>>>>>> 36b04ed5
 
 from behave.formatter.base import Formatter
 from behave.model_describe import compute_words_maxsize
 
 
-<<<<<<< HEAD
-class TagCountFormatter(Formatter):
-    def __init__(self, formatter, tag_counts):
-        Formatter.__init__(self, formatter.stream, formatter.config)
-        self.formatter = formatter
-        self.tag_counts = tag_counts
-=======
 # -----------------------------------------------------------------------------
 # CLASS: AbstractTagCountFormatter
 # -----------------------------------------------------------------------------
 class AbstractTagCountFormatter(Formatter):
     with_tag_inheritance = False
->>>>>>> 36b04ed5
 
     def __init__(self, stream_opener, config):
         super(AbstractTagCountFormatter, self).__init__(stream_opener, config)
@@ -76,16 +61,6 @@
         for tag in tags:
             if tag not in self.tag_counts:
                 self.tag_counts[tag] = []
-<<<<<<< HEAD
-            entry = "%s:%d" % (self._uri, line)
-            self.tag_counts[tag].append(entry)
-
-    def __getattr__(self, name):
-        attr = getattr(self.formatter, name)
-        if not isinstance(attr, types.MethodType):
-            raise AttributeError
-        return attr
-=======
             self.tag_counts[tag].append(model_element)
 
     def report_tags(self):
@@ -184,5 +159,4 @@
                 info = u"%s: %s" % (element.keyword, element.name)
                 self.stream.write(schema % (element.location, info))
             self.stream.write("\n")
-        self.stream.write("\n")
->>>>>>> 36b04ed5
+        self.stream.write("\n")