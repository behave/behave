# -*- coding: utf-8 -*-
# pylint: disable=C0111
#   C0111   missing docstrings
#
# XXX-JE-SPECIFIC:
# json_module: Avoid recursion w/ some lint tools and in some real cases !?!
#

from __future__ import absolute_import

import base64
try:
    import json as json_module
except ImportError:
    import simplejson as json_module

from behave.formatter.base import Formatter


class JSONFormatter(Formatter):
    name = 'json'
    description = 'JSON dump of test run'
    dumps_kwargs = {}

    def __init__(self, stream, config):
        super(JSONFormatter, self).__init__(stream, config)

        self._gherkin_object = None
        self._step_index = 0
        self._features = []

    def uri(self, uri):
        pass

    def feature(self, feature):
        self._gherkin_object = {
            'keyword': feature.keyword,
            'tags': list(feature.tags),
            'description': feature.description,
            'location': feature.location,
        }

    def background(self, background):
        self._add_feature_element({
            'keyword': background.keyword,
            'location': background.location,
            'steps': [],
        })
        self._step_index = 0

        # -- ADD BACKGROUND STEPS: Support *.feature file regeneration.
        for step_ in background.steps:
            self.step(step_)

    def scenario(self, scenario):
        self._add_feature_element({
            'keyword': scenario.keyword,
            'name': scenario.name,
            'tags': scenario.tags,
            'location': scenario.location,
            'steps': [],
        })
        self._step_index = 0

    def scenario_outline(self, scenario_outline):
        self._add_feature_element({
            'keyword': scenario_outline.keyword,
            'name': scenario_outline.name,
            'tags': scenario_outline.tags,
            'location': scenario_outline.location,
            'steps': [],
            'examples': [],
        })
        self._step_index = 0

    @classmethod
    def make_table(cls, table):
        table_data = {
            'headings': table.headings,
            'rows': [ list(row) for row in table.rows ]
        }
        return table_data

    def examples(self, examples):
        e = {
            'keyword': examples.keyword,
            'name': examples.name,
            'location': examples.location,
        }

        if examples.table:
<<<<<<< HEAD
            e['table'] = self.make_table(examples.table)
=======
            e['table'] = {
                'headings': examples.table.headings,
                'rows': examples.table.rows,
            }
>>>>>>> 9cf57881

        element = self._feature_element()
        element['examples'].append(e)

    def step(self, step):
        s = {
            'keyword': step.keyword,
            'step_type': step.step_type,
            'name': step.name,
            'location': step.location,
        }

        if step.text:
            s['text'] = step.text
        if step.table:
<<<<<<< HEAD
            s['table'] = self.make_table(step.table)
=======
            s['table'] = {
                'headings': step.table.headings,
                'rows': step.table.rows,
            }

>>>>>>> 9cf57881
        element = self._feature_element()
        element['steps'].append(s)

    def match(self, match):
        args = []
        for argument in match.arguments:
            arg = {
                'original': argument.original,
                'value': argument.value,
            }
            if argument.name:
                arg['name'] = argument.name
            args.append(arg)

        match = {
            'location': match.location,
            'arguments': args,
        }

        steps = self._feature_element()['steps']
        steps[self._step_index]['match'] = match

    def result(self, result):
        steps = self._feature_element()['steps']
        steps[self._step_index]['result'] = {
            'status': result.status,
            'duration': result.duration,
        }
        self._step_index += 1

    def embedding(self, mime_type, data):
        step = self._feature_element()['steps'][-1]
        step['embeddings'].append({
            'mime_type': mime_type,
            'data': base64.b64encode(data).replace('\n', ''),
        })

    def eof(self):
        if not self.stream:
            return
        self._features.append(self._gherkin_object)

    def close(self):
        obj = {'features': self._features}
<<<<<<< HEAD
        self.stream.write(json_module.dumps(obj, **self.dumps_kwargs))
=======
        self.stream.write(json.dumps(obj, **self.dumps_kwargs))
>>>>>>> 9cf57881

    def _add_feature_element(self, element):
        if 'elements' not in self._gherkin_object:
            self._gherkin_object['elements'] = []
        self._gherkin_object['elements'].append(element)

    def _feature_element(self):
        return self._gherkin_object['elements'][-1]


class PrettyJSONFormatter(JSONFormatter):
    name = 'json-pretty'
    description = 'JSON dump of test run (human readable)'
<<<<<<< HEAD
    dumps_kwargs = { 'indent': 2, 'sort_keys': True }
=======
    dumps_kwargs = {'indent': 2}
>>>>>>> 9cf57881
<|MERGE_RESOLUTION|>--- conflicted
+++ resolved
@@ -1,18 +1,10 @@
-# -*- coding: utf-8 -*-
-# pylint: disable=C0111
-#   C0111   missing docstrings
-#
-# XXX-JE-SPECIFIC:
-# json_module: Avoid recursion w/ some lint tools and in some real cases !?!
-#
-
 from __future__ import absolute_import
 
 import base64
 try:
-    import json as json_module
+    import json
 except ImportError:
-    import simplejson as json_module
+    import simplejson as json
 
 from behave.formatter.base import Formatter
 
@@ -48,10 +40,6 @@
         })
         self._step_index = 0
 
-        # -- ADD BACKGROUND STEPS: Support *.feature file regeneration.
-        for step_ in background.steps:
-            self.step(step_)
-
     def scenario(self, scenario):
         self._add_feature_element({
             'keyword': scenario.keyword,
@@ -73,14 +61,6 @@
         })
         self._step_index = 0
 
-    @classmethod
-    def make_table(cls, table):
-        table_data = {
-            'headings': table.headings,
-            'rows': [ list(row) for row in table.rows ]
-        }
-        return table_data
-
     def examples(self, examples):
         e = {
             'keyword': examples.keyword,
@@ -89,14 +69,10 @@
         }
 
         if examples.table:
-<<<<<<< HEAD
-            e['table'] = self.make_table(examples.table)
-=======
             e['table'] = {
                 'headings': examples.table.headings,
                 'rows': examples.table.rows,
             }
->>>>>>> 9cf57881
 
         element = self._feature_element()
         element['examples'].append(e)
@@ -112,15 +88,11 @@
         if step.text:
             s['text'] = step.text
         if step.table:
-<<<<<<< HEAD
-            s['table'] = self.make_table(step.table)
-=======
             s['table'] = {
                 'headings': step.table.headings,
                 'rows': step.table.rows,
             }
 
->>>>>>> 9cf57881
         element = self._feature_element()
         element['steps'].append(s)
 
@@ -165,11 +137,7 @@
 
     def close(self):
         obj = {'features': self._features}
-<<<<<<< HEAD
-        self.stream.write(json_module.dumps(obj, **self.dumps_kwargs))
-=======
         self.stream.write(json.dumps(obj, **self.dumps_kwargs))
->>>>>>> 9cf57881
 
     def _add_feature_element(self, element):
         if 'elements' not in self._gherkin_object:
@@ -183,8 +151,4 @@
 class PrettyJSONFormatter(JSONFormatter):
     name = 'json-pretty'
     description = 'JSON dump of test run (human readable)'
-<<<<<<< HEAD
-    dumps_kwargs = { 'indent': 2, 'sort_keys': True }
-=======
-    dumps_kwargs = {'indent': 2}
->>>>>>> 9cf57881
+    dumps_kwargs = {'indent': 2}