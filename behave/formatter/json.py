--- conflicted
+++ resolved
@@ -1,15 +1,4 @@
 # -*- coding: utf-8 -*-
-<<<<<<< HEAD
-# pylint: disable=C0111
-#   C0111   missing docstrings
-#
-# XXX-JE-SPECIFIC:
-# json_module: Avoid recursion w/ some lint tools and in some real cases !?!
-#
-
-from __future__ import absolute_import
-=======
->>>>>>> 36b04ed5
 
 from __future__ import absolute_import
 from behave.formatter.base import Formatter
@@ -27,10 +16,7 @@
     name = 'json'
     description = 'JSON dump of test run'
     dumps_kwargs = {}
-<<<<<<< HEAD
-=======
-
->>>>>>> 36b04ed5
+
 
     def __init__(self, stream_opener, config):
         super(JSONFormatter, self).__init__(stream_opener, config)
@@ -50,12 +36,8 @@
         pass
 
     def feature(self, feature):
-<<<<<<< HEAD
-        self._gherkin_object = {
-=======
         self.reset()
         self.current_feature_data = {
->>>>>>> 36b04ed5
             'keyword': feature.keyword,
             'tags': list(feature.tags),
             'description': feature.description,
@@ -63,20 +45,13 @@
         }
 
     def background(self, background):
-<<<<<<< HEAD
-        self._add_feature_element({
-=======
         element = self.add_feature_element({
->>>>>>> 36b04ed5
             'keyword': background.keyword,
             'location': background.location,
             'steps': [],
         })
-<<<<<<< HEAD
-=======
         if background.name:
             element['name'] = background.name
->>>>>>> 36b04ed5
         self._step_index = 0
 
         # -- ADD BACKGROUND STEPS: Support *.feature file regeneration.
@@ -84,30 +59,19 @@
             self.step(step_)
 
     def scenario(self, scenario):
-<<<<<<< HEAD
-        self._add_feature_element({
-=======
         element = self.add_feature_element({
->>>>>>> 36b04ed5
             'keyword': scenario.keyword,
             'name': scenario.name,
             'tags': scenario.tags,
             'location': scenario.location,
             'steps': [],
         })
-<<<<<<< HEAD
-        self._step_index = 0
-
-    def scenario_outline(self, scenario_outline):
-        self._add_feature_element({
-=======
         if scenario.description:
             element['description'] = scenario.description
         self._step_index = 0
 
     def scenario_outline(self, scenario_outline):
         element = self.add_feature_element({
->>>>>>> 36b04ed5
             'keyword': scenario_outline.keyword,
             'name': scenario_outline.name,
             'tags': scenario_outline.tags,
@@ -115,11 +79,8 @@
             'steps': [],
             'examples': [],
         })
-<<<<<<< HEAD
-=======
         if scenario_outline.description:
             element['description'] = scenario_outline.description
->>>>>>> 36b04ed5
         self._step_index = 0
 
     @classmethod
@@ -140,11 +101,7 @@
         if examples.table:
             e['table'] = self.make_table(examples.table)
 
-<<<<<<< HEAD
-        element = self._feature_element()
-=======
         element = self.current_feature_element
->>>>>>> 36b04ed5
         element['examples'].append(e)
 
     def step(self, step):
@@ -159,11 +116,7 @@
             s['text'] = step.text
         if step.table:
             s['table'] = self.make_table(step.table)
-<<<<<<< HEAD
-        element = self._feature_element()
-=======
         element = self.current_feature_element
->>>>>>> 36b04ed5
         element['steps'].append(s)
 
     def match(self, match):
@@ -182,19 +135,11 @@
             'arguments': args,
         }
 
-<<<<<<< HEAD
-        steps = self._feature_element()['steps']
-        steps[self._step_index]['match'] = match
-
-    def result(self, result):
-        steps = self._feature_element()['steps']
-=======
         steps = self.current_feature_element['steps']
         steps[self._step_index]['match'] = match
 
     def result(self, result):
         steps = self.current_feature_element['steps']
->>>>>>> 36b04ed5
         steps[self._step_index]['result'] = {
             'status': result.status,
             'duration': result.duration,
@@ -214,24 +159,6 @@
         """
         if not self.current_feature_data:
             return
-<<<<<<< HEAD
-        self._features.append(self._gherkin_object)
-
-    def close(self):
-        obj = {'features': self._features}
-        self.stream.write(json.dumps(obj, **self.dumps_kwargs))
-
-    def _add_feature_element(self, element):
-        if 'elements' not in self._gherkin_object:
-            self._gherkin_object['elements'] = []
-        self._gherkin_object['elements'].append(element)
-
-    def _feature_element(self):
-        return self._gherkin_object['elements'][-1]
-
-
-class PrettyJSONFormatter(JSONFormatter):
-=======
 
         # -- NORMAL CASE: Write collected data of current feature.
         if self.feature_count == 0:
@@ -285,7 +212,6 @@
     """
     Provides readable/comparable textual JSON output.
     """
->>>>>>> 36b04ed5
     name = 'json-pretty'
     description = 'JSON dump of test run (human readable)'
     dumps_kwargs = { 'indent': 2, 'sort_keys': True }