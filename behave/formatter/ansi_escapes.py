--- conflicted
+++ resolved
@@ -1,9 +1,4 @@
-# -*- coding: utf-8 -*-
-# pylint: disable=C0111
-#   C0111   missing docstrings
-
 import os
-import re
 
 colors = {
     'black':        u"\x1b[30m",
@@ -36,8 +31,8 @@
 }
 
 if 'GHERKIN_COLORS' in os.environ:
-    new_aliases = [p.split('=') for p in os.environ['GHERKIN_COLORS'].split(':')]
-    aliases.update(dict(new_aliases))
+    colors = [p.split('=') for p in os.environ['GHERKIN_COLORS'].split(':')]
+    aliases.update(dict(colors))
 
 for alias in aliases:
     escapes[alias] = ''.join([colors[c] for c in aliases[alias].split(',')])
@@ -47,44 +42,4 @@
 
 
 def up(n):
-<<<<<<< HEAD
-    return u"\x1b[%dA" % n
-
-_ANSI_ESCAPE_PATTERN = re.compile(u"\x1b\[\d+[mA]", re.UNICODE)
-def strip_escapes(text):
-    """
-    Removes ANSI escape sequences from text (if any are contained).
-
-    :param text: Text that may or may not contain ANSI escape sequences.
-    :return: Text without ANSI escape sequences.
-    """
-    return _ANSI_ESCAPE_PATTERN.sub("", text)
-
-def use_ansi_escape_colorbold_composites():
-    """
-    Patch for "sphinxcontrib-ansi" to process the following ANSI escapes
-    correctly (set-color set-bold sequences):
-
-        ESC[{color}mESC[1m  => ESC[{color};1m
-
-    Reapply aliases to ANSI escapes mapping.
-    """
-    global escapes
-    color_codes = {}
-    for color_name, color_escape in colors.items():
-        color_code = color_escape.replace(u"\x1b[", u"").replace(u"m", u"")
-        color_codes[color_name] = color_code
-
-    for alias in aliases:
-        parts = [ color_codes[c] for c in aliases[alias].split(',') ]
-        composite_escape = u"\x1b[{0}m".format(u";".join(parts))
-        escapes[alias] = composite_escape
-
-        arg_alias = alias + '_arg'
-        arg_seq = aliases.get(arg_alias, aliases[alias] + ',bold')
-        parts = [ color_codes[c] for c in arg_seq.split(',') ]
-        composite_escape = u"\x1b[{0}m".format(u";".join(parts))
-        escapes[arg_alias] = composite_escape
-=======
-    return u"\x1b[%dA" % n
->>>>>>> 9cf57881
+    return u"\x1b[%dA" % n