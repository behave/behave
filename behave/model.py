--- conflicted
+++ resolved
@@ -1,15 +1,3 @@
-# -*- coding: utf-8 -*-
-# pylint: disable=C0302,C0301
-#   C0301:  Line too long
-#   C0302:  Too many lines in module (1047)
-#
-# E0202:397,4:Scenario.status: An attribute affected in behave.model line 446 hide this method
-# E0202:569,4:ScenarioOutline.status: An attribute affected in behave.model line 446 hide this method
-#
-# XXX-JE-FIXES:
-#  * Avoid using mutable datatypes as default values (sequence=[], ...)
-#  * Ctor: Explicitly init/call baseclass
-
 from __future__ import with_statement
 
 import copy
@@ -85,8 +73,6 @@
 class TagStatement(BasicStatement):
     def __init__(self, filename, line, keyword, name, tags):
         super(TagStatement, self).__init__(filename, line, keyword, name)
-        if tags is None:
-            tags = []
         self.tags = tags
 
 
@@ -164,17 +150,13 @@
 
     type = "feature"
 
-    # XXX-JE-ORIG: def __init__(self, filename, line, keyword, name, tags=[], description=[],
-    # XXX-JE-ORIG:              scenarios=[], background=None):
-    def __init__(self, filename, line, keyword, name, tags=None, description=None,
-                 scenarios=None, background=None):
+    def __init__(self, filename, line, keyword, name, tags=[], description=[],
+                 scenarios=[], background=None):
         super(Feature, self).__init__(filename, line, keyword, name, tags)
         self.description = description or []
         self.scenarios = []
         self.background = background
         self.parser = None
-        if scenarios is None:
-            scenarios = []
 
         for scenario in scenarios:
             self.add_scenario(scenario)
@@ -211,25 +193,19 @@
                         return 'untested'
                     if scenario.status != 'skipped':
                         skipped = False
-        # -- NOTE: Returns 'skipped' if skipped=True. Otherwise, 'passed'.
         return skipped and 'skipped' or 'passed'
 
     @property
     def duration(self):
-        # -- ORIG:
-        # if self.background:
-        #     duration = self.background.duration or 0.0
-        # else:
-        #     duration = 0.0
-        # -- NEW: Background is executed N times, now part of scenarios.
-        duration = 0.0
+        if self.background:
+            duration = self.background.duration or 0.0
+        else:
+            duration = 0.0
         for scenario in self.scenarios:
             duration += scenario.duration
         return duration
 
     def run(self, runner):
-        # pylint: disable=W0212
-        #   W0212   Access to a protected member: runner.context._push()(._pop()
         failed = False
 
         runner.context._push()
@@ -256,11 +232,8 @@
         if self.background and (run_feature or runner.config.show_skipped):
             runner.formatter.background(self.background)
 
-        failed_count = 0
         for scenario in self:
             failed = scenario.run(runner)
-            if failed:
-                failed_count += 1
 
             # do we want to stop on the first failure?
             if failed and runner.config.stop:
@@ -275,11 +248,8 @@
 
         runner.formatter.eof()
         if run_feature or runner.config.show_skipped:
-            # -- DISABLED: Not needed, bad for ProgressFormatter.
-            # runner.formatter.stream.write('\n')
-            pass
-
-        failed = (failed_count > 0)
+            runner.formatter.stream.write('\n')
+
         return failed
 
 
@@ -319,8 +289,7 @@
     '''
     type = "background"
 
-    # XXX-JE-ORIG: def __init__(self, filename, line, keyword, name, steps=[]):
-    def __init__(self, filename, line, keyword, name, steps=None):
+    def __init__(self, filename, line, keyword, name, steps=[]):
         super(Background, self).__init__(filename, line, keyword, name)
         self.steps = steps or []
 
@@ -399,15 +368,11 @@
     '''
     type = "scenario"
 
-    # XXX-JE-ORIG: def __init__(self, filename, line, keyword, name, tags=[], steps=[]):
-    def __init__(self, filename, line, keyword, name, tags=None, steps=None):
+    def __init__(self, filename, line, keyword, name, tags=[], steps=[]):
         super(Scenario, self).__init__(filename, line, keyword, name, tags)
         self.steps = steps or []
+
         self.background = None
-        self.feature = None  # REFER-TO: owner=Feature
-        self._row = None
-        self.stderr = None
-        self.stdout = None
 
     def __repr__(self):
         return '<Scenario "%s">' % self.name
@@ -418,12 +383,6 @@
         else:
             return iter(self.steps)
 
-    @property
-    def all_steps(self):
-        """Returns iterator to all steps, including background steps if any."""
-        return self.__iter__()
-
-    # XXX-JE-NEEDED:
     @property
     def status(self):
         for step in self.steps:
@@ -437,15 +396,12 @@
 
     @property
     def duration(self):
-        # -- ORIG: for step in self.steps:  Background steps were excluded.
         duration = 0
-        for step in self.all_steps:
+        for step in self.steps:
             duration += step.duration
         return duration
 
     def run(self, runner):
-        # pylint: disable=W0212
-        #   W0212   Access to a protected member: runner.context._push()/._pop()
         failed = False
 
         tags = runner.feature.tags + self.tags
@@ -469,13 +425,10 @@
         runner.setup_capture()
 
         if run_scenario or runner.config.show_skipped:
-            for step in self.all_steps:
+            for step in self:
                 runner.formatter.step(step)
 
-        # BAD: Better provide a public method.
-        # pylint: disable=W0212
-        #   W0212   Access to a protected member: _set_root_attribute()
-        for step in self.all_steps:
+        for step in self:
             if run_steps:
                 if not step.run(runner):
                     run_steps = False
@@ -483,15 +436,8 @@
                     runner.context._set_root_attribute('failed', True)
             else:
                 step.status = 'skipped'
-<<<<<<< HEAD
-                # XXX-JE-PROBLEMATIC: self.status is a property, cannot assign to it.
-                # XXX-JE-DISABLE:
-                # if self.status is None:
-                #    self.status = 'skipped'
-=======
                 if self.status is None:
                     self.status = 'skipped'
->>>>>>> 9cf57881
 
         # Attach the stdout and stderr if generate Junit report
         if runner.config.junit:
@@ -505,6 +451,7 @@
                 runner.run_hook('after_tag', runner.context, tag)
 
         runner.context._pop()
+
         return failed
 
 
@@ -577,9 +524,8 @@
     '''
     type = "scenario_outline"
 
-    # XXX-JE-ORIG: def __init__(self, filename, line, keyword, name, tags=[], steps=[],
-    def __init__(self, filename, line, keyword, name, tags=None, steps=None,
-                 examples=None):
+    def __init__(self, filename, line, keyword, name, tags=[], steps=[],
+                 examples=[]):
         super(ScenarioOutline, self).__init__(filename, line, keyword, name,
                                               tags, steps)
         self.examples = examples or []
@@ -632,9 +578,6 @@
         return duration
 
     def run(self, runner):
-        # BAD: Better provide a public method and attribute.
-        # pylint: disable=W0212
-        #   W0212   Access to a protected member: _set_root_attribute(), _row
         failed = False
 
         for sub in self.scenarios:
@@ -804,21 +747,16 @@
 
         try:
             start = time.time()
-            # -- ENSURE: Even EMPTY multiline text is available in context.
-            # -- ENSURE: runner.context.text/.table attributes are reset (#66).
-            runner.context.text  = self.text
-            runner.context.table = self.table
+            if self.text:
+                runner.context.text = self.text
+            if self.table:
+                runner.context.table = self.table
             match.run(runner.context)
             self.status = 'passed'
         except AssertionError, e:
             self.status = 'failed'
-            self.exception = e
             if e.args:
-<<<<<<< HEAD
-                error = u'Assertion Failed: %s' % e
-=======
                 error = u'Assertion Failed: %s' % (e,)
->>>>>>> 9cf57881
             else:
                 # no assertion text; format the exception
                 error = traceback.format_exc()
@@ -885,17 +823,13 @@
 
     .. _`table`: gherkin.html#table
     '''
-    # pylint: disable=R0921
-    #   R0921   Abstract class is not referenced.
     type = "table"
 
-    def __init__(self, headings, line, rows=None):
+    def __init__(self, headings, line, rows=[]):
         Replayable.__init__(self)
         self.headings = headings
         self.line = line
         self.rows = []
-        if rows is None:
-            rows = []
         for row in rows:
             self.add_row(row, line)
 
@@ -1012,9 +946,6 @@
 
     See `controlling things with tags`_.
     '''
-    # pylint: disable=R0904
-    #   R0904   Too many public methods (from baseclass)
-
     def __new__(cls, name, line):
         o = unicode.__new__(cls, name)
         o.line = line
@@ -1034,10 +965,6 @@
 
        Currently only 'text/plain'.
     '''
-    # pylint: disable=R0904
-    #   R0904   Too many public methods (from baseclass)
-    __pychecker__ = "missingattrs=line,content_type"
-
     def __new__(cls, value, content_type=u'text/plain', line=0):
         assert isinstance(value, unicode)
         assert isinstance(content_type, unicode)
@@ -1089,12 +1016,9 @@
         super(Match, self).__init__()
         self.func = func
         self.arguments = arguments
-        # XXX self.location  = None
-        self.locarion  = ''
-
-        if func:
-            filename = relpath(func.func_code.co_filename, os.getcwd())
-            self.location = '%s:%d' % (filename, func.func_code.co_firstlineno)
+
+        filename = relpath(func.func_code.co_filename, os.getcwd())
+        self.location = '%s:%d' % (filename, func.func_code.co_firstlineno)
 
     def __repr__(self):
         if self.func:
@@ -1122,15 +1046,13 @@
             else:
                 args.append(arg.value)
 
-        # pylint: disable=W0142
-        #   W0142   Used * or ** magic
         with context.user_mode():
             self.func(context, *args, **kwargs)
 
 
 class NoMatch(Match):
     def __init__(self):
-        Match.__init__(self, func=None)
+        # -- ACTUALLY-NEEDED: Match.__init__(self, func=None)
         self.func = None
         self.arguments = []
         self.location = None