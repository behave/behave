--- conflicted
+++ resolved
@@ -7,11 +7,11 @@
 import logging
 import os.path
 import six
-from six import text_type as unicode
 import sys
 import time
 import traceback
 from six import string_types
+from six import text_type as unicode
 from behave import step_registry
 from behave.compat.os_path import relpath
 
@@ -75,11 +75,7 @@
         self.line = line
 
     # def __new__(cls, filename, line=None):
-<<<<<<< HEAD
-    #     assert isinstance(filename, six.string_types)
-=======
     #     assert isinstance(filename, string_types)
->>>>>>> 6598f0b4
     #     obj = unicode.__new__(cls, filename)
     #     obj.line = line
     #     obj.__filename = filename
@@ -117,11 +113,7 @@
     def __eq__(self, other):
         if isinstance(other, FileLocation):
             return self.filename == other.filename and self.line == other.line
-<<<<<<< HEAD
-        elif isinstance(other, six.string_types):
-=======
         elif isinstance(other, string_types):
->>>>>>> 6598f0b4
             return self.filename == other
         else:
             raise AttributeError("Cannot compare FileLocation with %s:%s" % \
@@ -138,7 +130,6 @@
                 return False
             else:
                 assert self.filename == other.filename
-<<<<<<< HEAD
 
                 if self.line is None and other.line is None:
                     return False
@@ -149,11 +140,7 @@
                 else:
                     return self.line < other.line
 
-        elif isinstance(other, six.string_types):
-=======
-                return self.line < other.line
         elif isinstance(other, string_types):
->>>>>>> 6598f0b4
             return self.filename < other
         else:
             raise AttributeError("Cannot compare FileLocation with %s:%s" % \
