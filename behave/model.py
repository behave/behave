--- conflicted
+++ resolved
@@ -436,20 +436,12 @@
            return self._scenarios
 
         for example in self.examples:
-<<<<<<< HEAD
-            for row in example.table:
-                new_steps = []
-                for step in self.steps:
-                    new_steps.append(step.set_values(row))
-                scenario = Scenario(self.tags, self.name, new_steps)
-=======
             for values in example.table:
                 new_steps = []
                 for step in self.steps:
                     new_steps.append(step.set_values(values))
                 scenario = Scenario(self.filename, self.line, self.keyword,
                     self.name, self.tags, new_steps)
->>>>>>> e62e1f23
                 scenario.feature = self.feature
                 scenario.background = self.background
                 self._scenarios.append(scenario)
@@ -598,17 +590,10 @@
     def __repr__(self):
         return '<%s "%s">' % (self.step_type, self.name)
 
-<<<<<<< HEAD
-    def set_values(self, values):
-        result = copy.deepcopy(self)
-        for name, value in values.iteritems():
-            result.match = result.match.replace("<%s>" % name, value)
-=======
     def set_values(self, table_row):
         result = copy.deepcopy(self)
         for name, value in table_row.items():
             result.name = result.name.replace("<%s>" % name, value)
->>>>>>> e62e1f23
         return result
 
 
