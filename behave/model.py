--- conflicted
+++ resolved
@@ -107,11 +107,7 @@
     def __eq__(self, other):
         if isinstance(other, FileLocation):
             return self.filename == other.filename and self.line == other.line
-<<<<<<< HEAD
         elif isinstance(other, six.string_types):
-=======
-        elif isinstance(other, basestring):
->>>>>>> a57eff30
             return self.filename == other
         else:
             raise AttributeError("Cannot compare FileLocation with %s:%s" % \
@@ -128,14 +124,9 @@
                 return False
             else:
                 assert self.filename == other.filename
-<<<<<<< HEAD
                 return self._line_lessthan(other.line)
 
         elif isinstance(other, six.string_types):
-=======
-                return self.line < other.line
-        elif isinstance(other, basestring):
->>>>>>> a57eff30
             return self.filename < other
         else:
             raise AttributeError("Cannot compare FileLocation with %s:%s" % \
@@ -165,17 +156,12 @@
         if isinstance(filename, six.binary_type):
             filename = _text(filename, "utf-8")
         if self.line is None:
-<<<<<<< HEAD
             return filename
         return u"%s:%d" % (filename, self.line)
 
     if six.PY2:
         __unicode__ = __str__
         __str__ = lambda self: self.__unicode__().encode("utf-8")
-=======
-            return self.filename
-        return u"%s:%d" % (self.filename, self.line)
->>>>>>> a57eff30
 
 
 class BasicStatement(object):
@@ -252,10 +238,7 @@
         super(TagAndStatusStatement, self).__init__(filename, line, keyword, name)
         self.tags = tags
         self.should_skip = False
-<<<<<<< HEAD
         self.skip_reason = None
-=======
->>>>>>> a57eff30
         self._cached_status = None
 
     @property
@@ -267,10 +250,7 @@
 
     def reset(self):
         self.should_skip = False
-<<<<<<< HEAD
         self.skip_reason = None
-=======
->>>>>>> a57eff30
         self._cached_status = None
 
     def compute_status(self):
@@ -359,22 +339,9 @@
         self.scenarios = []
         self.background = background
         self.parser = None
-<<<<<<< HEAD
         if scenarios:
             for scenario in scenarios:
                 self.add_scenario(scenario)
-
-    def reset(self):
-        '''
-        Reset to clean state before a test run.
-        '''
-        super(Feature, self).reset()
-        for scenario in self.scenarios:
-            scenario.reset()
-=======
-        for scenario in scenarios:
-            self.add_scenario(scenario)
->>>>>>> a57eff30
 
     def reset(self):
         '''
@@ -422,15 +389,11 @@
 
     @property
     def duration(self):
-<<<<<<< HEAD
         # -- NEW: Background is executed N times, now part of scenarios.
-        feature_duration = 0.0
-=======
         if self.background:
             feature_duration = self.background.duration or 0.0
         else:
             feature_duration = 0.0
->>>>>>> a57eff30
         for scenario in self.scenarios:
             feature_duration += scenario.duration
         return feature_duration
@@ -509,7 +472,6 @@
         :param require_not_executed: Optional, requires that feature is not
                         executed yet (default: false).
         """
-<<<<<<< HEAD
         if reason:
             logger = logging.getLogger("behave")
             logger.warn(u"SKIP FEATURE %s: %s" % (self.name, reason))
@@ -517,10 +479,6 @@
         self._cached_status = None
         self.should_skip = True
         self.skip_reason = reason
-=======
-        self._cached_status = None
-        self.should_skip = True
->>>>>>> a57eff30
         for scenario in self.scenarios:
             scenario.skip(reason, require_not_executed)
         if not self.scenarios:
@@ -571,13 +529,10 @@
                 if runner.config.stop or runner.aborted:
                     # -- FAIL-EARLY: Stop after first failure.
                     break
-<<<<<<< HEAD
 
         if not self.scenarios and not run_feature:
             # -- SPECIAL CASE: Feature without scenarios
             self._cached_status = 'skipped'
-=======
->>>>>>> a57eff30
 
         if hooks_called:
             runner.run_hook('after_feature', runner.context, self)
@@ -774,10 +729,6 @@
         return '<Scenario "%s">' % self.name
 
     def __iter__(self):
-<<<<<<< HEAD
-=======
-        # XXX return iter(self.all_steps)
->>>>>>> a57eff30
         return self.all_steps
 
     def compute_status(self):
@@ -806,10 +757,7 @@
 
     @property
     def duration(self):
-<<<<<<< HEAD
         # -- ORIG: for step in self.steps:  Background steps were excluded.
-=======
->>>>>>> a57eff30
         scenario_duration = 0
         for step in self.all_steps:
             scenario_duration += step.duration
@@ -878,7 +826,6 @@
 
         :param reason:  Optional reason why it should be skipped (as string).
         """
-<<<<<<< HEAD
         if reason:
             scenario_type = self.__class__.__name__
             logger = logging.getLogger("behave")
@@ -898,14 +845,6 @@
             # -- SPECIAL CASE: Scenario without steps
             self._cached_status = "skipped"
         assert self.status in self.final_status #< skipped, failed or passed
-=======
-        self._cached_status = None
-        self.should_skip = True
-        for step in self.all_steps:
-            assert step.status == "untested" or step.status == "skipped"
-            step.status = "skipped"
-        assert self.status == "skipped", "OOPS: scenario.status=%s" % self.status
->>>>>>> a57eff30
 
     def run(self, runner):
         self._cached_status = None
@@ -948,13 +887,10 @@
                     failed = True
                     runner.context._set_root_attribute('failed', True)
                     self._cached_status = 'failed'
-<<<<<<< HEAD
                 elif self.should_skip:
                     # -- CASE: Step skipped remaining scenario.
                     # assert self.status == "skipped", "Status: %s" % self.status
                     run_steps = False
-=======
->>>>>>> a57eff30
             elif failed or dry_run_scenario:
                 # -- SKIP STEPS: After failure/undefined-step occurred.
                 # BUT: Detect all remaining undefined steps.
@@ -1208,17 +1144,9 @@
         self._scenarios = []
 
     def reset(self):
-<<<<<<< HEAD
         """Reset runtime temporary data like before a test run."""
         super(ScenarioOutline, self).reset()
         for scenario in self._scenarios:    # -- AVOID: BUILD-SCENARIOS
-=======
-        '''
-        Reset runtime temporary data like before a test run.
-        '''
-        super(ScenarioOutline, self).reset()
-        for scenario in self.scenarios:
->>>>>>> a57eff30
             scenario.reset()
 
     @property
@@ -1229,30 +1157,15 @@
         if self._scenarios:
             return self._scenarios
 
-<<<<<<< HEAD
         # -- BUILD SCENARIOS (once): For this ScenarioOutline from examples.
         builder = ScenarioOutlineBuilder(self.annotation_schema)
         self._scenarios = builder.build_scenarios(self)
-=======
-        for example in self.examples:
-            for row in example.table:
-                new_steps = []
-                for step in self.steps:
-                    new_steps.append(step.set_values(row))
-                scenario = Scenario(self.filename, self.line, self.keyword,
-                                    self.name, self.tags, new_steps)
-                scenario.feature = self.feature
-                scenario.background = self.background
-                scenario._row = row
-                self._scenarios.append(scenario)
->>>>>>> a57eff30
         return self._scenarios
 
     def __repr__(self):
         return '<ScenarioOutline "%s">' % self.name
 
     def __iter__(self):
-<<<<<<< HEAD
         return iter(self.scenarios) # -- REQUIRE: BUILD-SCENARIOS
 
     def compute_status(self):
@@ -1268,28 +1181,10 @@
             return "skipped"
         # -- OTHERWISE: ALL PASSED
         return "passed"
-=======
-        return iter(self.scenarios)
-
-    def compute_status(self):
-        for scenario in self.scenarios:
-            scenario_status = scenario.status
-            if scenario_status != 'passed':
-                assert scenario_status in ('failed', 'skipped', 'untested')
-                return scenario_status
-            #if scenario.status == 'failed':
-            #    return 'failed'
-            #elif scenario.status == 'skipped':
-            #    return 'skipped'
-            #elif scenario.status == 'untested':
-            #    return 'untested'
-        return 'passed'
->>>>>>> a57eff30
 
     @property
     def duration(self):
         outline_duration = 0
-<<<<<<< HEAD
         for scenario in self._scenarios:    # -- AVOID: BUILD-SCENARIOS
             outline_duration += scenario.duration
         return outline_duration
@@ -1326,11 +1221,6 @@
         # -- NOTHING SELECTED:
         return False
 
-=======
-        for scenario in self.scenarios:
-            outline_duration += scenario.duration
-        return outline_duration
->>>>>>> a57eff30
 
     def mark_skipped(self):
         """Marks this scenario outline (and all its scenarios/steps) as skipped.
@@ -1347,13 +1237,10 @@
 
         :param reason:  Optional reason why it should be skipped (as string).
         """
-<<<<<<< HEAD
         if reason:
             logger = logging.getLogger("behave")
             logger.warn(u"SKIP ScenarioOutline %s: %s" % (self.name, reason))
 
-=======
->>>>>>> a57eff30
         self._cached_status = None
         self.should_skip = True
         for scenario in self.scenarios:
@@ -1366,11 +1253,7 @@
     def run(self, runner):
         self._cached_status = None
         failed_count = 0
-<<<<<<< HEAD
         for scenario in self.scenarios:     # -- REQUIRE: BUILD-SCENARIOS
-=======
-        for scenario in self.scenarios:
->>>>>>> a57eff30
             runner.context._set_root_attribute('active_outline', scenario._row)
             failed = scenario.run(runner)
             if failed:
@@ -1511,13 +1394,6 @@
         self.exception = exception
         self.exc_traceback = sys.exc_info()[2]
 
-    def reset(self):
-        '''Reset temporary runtime data to reach clean state again.'''
-        self.status = 'untested'
-        self.duration = 0.0
-        self.error_message = None
-        self.exception = None
-
     def __repr__(self):
         return '<%s "%s">' % (self.step_type, self.name)
 
@@ -1545,13 +1421,8 @@
 
     def run(self, runner, quiet=False, capture=True):
         # -- RESET: Run information.
-<<<<<<< HEAD
         self.exception = self.exc_traceback = self.error_message = None
         self.status = 'untested'
-=======
-        self.error_message = None
-        self.exception = None
->>>>>>> a57eff30
 
         # access module var here to allow test mocking to work
         match = step_registry.registry.find_match(self)
@@ -1602,18 +1473,8 @@
                 error = u'Assertion Failed: '+ message
             else:
                 # no assertion text; format the exception
-<<<<<<< HEAD
                 error = _text(traceback.format_exc())
         except Exception as e:
-=======
-                error = traceback.format_exc()
-        except KeyboardInterrupt, e:
-            runner.aborted = True
-            error = u"ABORTED: By user (KeyboardInterrupt)."
-            self.status = 'failed'
-            self.exception = e
-        except Exception, e:
->>>>>>> a57eff30
             self.status = 'failed'
             error = _text(traceback.format_exc())
             self.store_exception_context(e)
