# -*- coding: utf-8 -*-
<<<<<<< HEAD
# pylint: disable=C0302,C0301
#   C0301:  Line too long
#   C0302:  Too many lines in module (1047)
#
# E0202:397,4:Scenario.status: An attribute affected in behave.model line 446 hide this method
# E0202:569,4:ScenarioOutline.status: An attribute affected in behave.model line 446 hide this method
#
# XXX-JE-FIXES:
#  * Avoid using mutable datatypes as default values (sequence=[], ...)
#  * Ctor: Explicitly init/call baseclass

=======
>>>>>>> 36b04ed5
from __future__ import with_statement

import copy
import difflib
import itertools
import os.path
import time
import traceback
from behave import step_registry
from behave.compat.os_path import relpath


class Argument(object):
    '''An argument found in a *feature file* step name and extracted using
    step decorator `parameters`_.

    The attributes are:

    .. attribute:: original

       The actual text matched in the step name.

    .. attribute:: value

       The potentially type-converted value of the argument.

    .. attribute:: name

       The name of the argument. This will be None if the parameter is
       anonymous.

    .. attribute:: start

       The start index in the step name of the argument. Used for display.

    .. attribute:: end

       The end index in the step name of the argument. Used for display.
    '''
    def __init__(self, start, end, original, value, name=None):
        self.start = start
        self.end = end
        self.original = original
        self.value = value
        self.name = name


class BasicStatement(object):
    def __init__(self, filename, line, keyword, name):
        self.filename = filename or '<string>'
        self.line = line
        assert isinstance(keyword, unicode)
        assert isinstance(name, unicode)
        self.keyword = keyword
        self.name = name

    def __cmp__(self, other):
        return cmp((self.keyword, self.name), (other.keyword, other.name))

    @property
    def location(self):
        p = relpath(self.filename, os.getcwd())
        return '%s:%d' % (p, self.line)


class TagStatement(BasicStatement):
    def __init__(self, filename, line, keyword, name, tags):
        super(TagStatement, self).__init__(filename, line, keyword, name)
        if tags is None:
            tags = []
        self.tags = tags


class Replayable(object):
    type = None

    def replay(self, formatter):
        getattr(formatter, self.type)(self)


class Feature(TagStatement, Replayable):
    '''A `feature`_ parsed from a *feature file*.

    The attributes are:

    .. attribute:: keyword

       This is the keyword as seen in the *feature file*. In English this will
       be "Feature".

    .. attribute:: name

       The name of the feature (the text after "Feature".)

    .. attribute:: description

       The description of the feature as seen in the *feature file*. This is
       stored as a list of text lines.

    .. attribute:: background

       The :class:`~behave.model.Background` for this feature, if any.

    .. attribute:: scenarios

       A list of :class:`~behave.model.Scenario` making up this feature.

    .. attribute:: tags

       A list of @tags (as :class:`~behave.model.Tag` which are basically
       glorified strings) attached to the feature. See `controlling
       things with tags`_.

    .. attribute:: status

       Read-Only. A summary status of the feature's run. If read before the
       feature is fully tested it will return "untested" otherwise it will
       return one of:

       "untested"
         The feature was has not been completely tested yet.
       "skipped"
         One or more steps of this feature was passed over during testing.
       "passed"
         The feature was tested successfully.
       "failed"
         One or more steps of this feature failed.

    .. attribute:: duration

       The time, in seconds, that it took to test this feature. If read before
       the feature is tested it will return 0.0.

    .. attribute:: filename

       The file name (or "<string>") of the *feature file* where the feature
       was found.

    .. attribute:: line

       The line number of the *feature file* where the feature was found.

    .. _`feature`: gherkin.html#features
    '''

    type = "feature"

    # XXX-JE-ORIG: def __init__(self, filename, line, keyword, name, tags=[], description=[],
    # XXX-JE-ORIG:              scenarios=[], background=None):
    def __init__(self, filename, line, keyword, name, tags=None, description=None,
                 scenarios=None, background=None):
        super(Feature, self).__init__(filename, line, keyword, name, tags)
        self.description = description or []
        self.scenarios = []
        self.background = background
        self.parser = None
        if scenarios is None:
            scenarios = []

        for scenario in scenarios:
            self.add_scenario(scenario)

    def __repr__(self):
        return '<Feature "%s": %d scenario(s)>' % \
            (self.name, len(self.scenarios))

    def __iter__(self):
        return iter(self.scenarios)

    def add_scenario(self, scenario):
        scenario.feature = self
        scenario.background = self.background
        self.scenarios.append(scenario)

    @property
    def status(self):
        skipped = True
        for scenario_or_outline in self.scenarios:
            # FIXME: Check if necessary, ScenarioOutline.status computes OK.
            if isinstance(scenario_or_outline, ScenarioOutline):
                for scenario in scenario_or_outline:
                    if scenario.status == 'failed':
                        return 'failed'
                    if scenario.status == 'untested':
                        return 'untested'
                    if scenario.status != 'skipped':
                        skipped = False
<<<<<<< HEAD
        # -- NOTE: Returns 'skipped' if skipped=True. Otherwise, 'passed'.
=======
            else:
                scenario = scenario_or_outline
                if scenario.status == 'failed':
                    return 'failed'
                if scenario.status == 'untested':
                    return 'untested'
                if scenario.status != 'skipped':
                    skipped = False
>>>>>>> 36b04ed5
        return skipped and 'skipped' or 'passed'

    @property
    def duration(self):
        # -- ORIG:
        # if self.background:
        #     duration = self.background.duration or 0.0
        # else:
        #     duration = 0.0
        # -- NEW: Background is executed N times, now part of scenarios.
        duration = 0.0
        for scenario in self.scenarios:
            duration += scenario.duration
        return duration

<<<<<<< HEAD
=======
    def walk_scenarios(self, with_outlines=False):
        """
        Provides a flat list of all scenarios of this feature.
        A ScenarioOutline element adds its scenarios to this list.
        But the ScenarioOutline element itself is only added when specified.

        A flat scenario list is useful when all scenarios of a features
        should be processed.

        :param with_outlines: If ScenarioOutline items should be added, too.
        :return: List of all scenarios of this feature.
        """
        all_scenarios = []
        for scenario in self.scenarios:
            if isinstance(scenario, ScenarioOutline):
                scenario_outline = scenario
                if with_outlines:
                    all_scenarios.append(scenario_outline)
                all_scenarios.extend(scenario_outline.scenarios)
            else:
                all_scenarios.append(scenario)
        return all_scenarios

    def should_run(self, config=None):
        """
        Determines if this Feature (and its scenarios) should run.
        Implements the run decision logic for a feature.
        The decision depends on:

          * if the Feature is marked as skipped
          * if the config.tags (tag expression) enable/disable this feature

        :param config:  Runner configuration to use (optional).
        :return: True, if scenario should run. False, otherwise.
        """
        answer = self.status != "skipped"
        if answer and config:
            answer = self.should_run_with_tags(config.tags)
        return answer

    def should_run_with_tags(self, tag_expression):
        '''
        Determines if this feature should run when the tag expression is used.
        A feature should run if:
          * it should run according to its tags
          * any of its scenarios should run according to its tags

        :param tag_expression:  Runner/config environment tags to use.
        :return: True, if feature should run. False, otherwise (skip it).
        '''
        run_feature = tag_expression.check(self.tags)
        if not run_feature:
            for scenario in self:
                if scenario.should_run_with_tags(tag_expression):
                    run_feature = True
                    break
        return run_feature

>>>>>>> 36b04ed5
    def mark_skipped(self):
        """
        Marks this feature (and all its scenarios and steps) as skipped.
        """
        for scenario in self.scenarios:
            scenario.mark_skipped()
        assert self.status == "skipped"

    def run(self, runner):
        # pylint: disable=W0212
        #   W0212   Access to a protected member: runner.context._push()(._pop()
        failed = False

        runner.context._push()
        runner.context.feature = self

<<<<<<< HEAD
        # run this feature if the tags say to for itself or any one of its
        # scenarios
        run_feature = runner.config.tags.check(self.tags)
        for scenario in self:
            tags = self.tags + scenario.tags
            run_feature = run_feature or runner.config.tags.check(tags)

=======
        # run this feature if the tags say so or any one of its scenarios
        run_feature = self.should_run(runner.config)
>>>>>>> 36b04ed5
        if run_feature or runner.config.show_skipped:
            for formatter in runner.formatters:
                formatter.feature(self)

        # current tags as a set
        runner.context.tags = set(self.tags)

        if not runner.config.dry_run and run_feature:
            for tag in self.tags:
                runner.run_hook('before_tag', runner.context, tag)
            runner.run_hook('before_feature', runner.context, self)

        if self.background and (run_feature or runner.config.show_skipped):
            for formatter in runner.formatters:
                formatter.background(self.background)

        failed_count = 0
        for scenario in self:
            # -- OPTIONAL: Select scenario by name (regular expressions).
            if (runner.config.name and
                    not runner.config.name_re.search(scenario.name)):
                scenario.mark_skipped()
                continue

            failed = scenario.run(runner)
            if failed:
                failed_count += 1

            # do we want to stop on the first failure?
            if failed and runner.config.stop:
                break

        if run_feature:
            runner.run_hook('after_feature', runner.context, self)
            for tag in self.tags:
                runner.run_hook('after_tag', runner.context, tag)

        runner.context._pop()

        for formatter in runner.formatters:
            formatter.eof()
<<<<<<< HEAD

        if run_feature or runner.config.show_skipped:
            for formatter in runner.formatters:
                formatter.stream.write('\n')

=======

        # -- FIX issue #153:
        # if run_feature or runner.config.show_skipped:
        #     for formatter in runner.formatters:
        #         # formatter.stream.write('\n')
        #         pass

>>>>>>> 36b04ed5
        failed = (failed_count > 0)
        return failed


class Background(BasicStatement, Replayable):
    '''A `background`_ parsed from a *feature file*.

    The attributes are:

    .. attribute:: keyword

       This is the keyword as seen in the *feature file*. In English this will
       typically be "Background".

    .. attribute:: name

       The name of the background (the text after "Background:".)

    .. attribute:: steps

       A list of :class:`~behave.model.Step` making up this background.

    .. attribute:: duration

       The time, in seconds, that it took to run this background. If read
       before the background is run it will return 0.0.

    .. attribute:: filename

       The file name (or "<string>") of the *feature file* where the scenario
       was found.

    .. attribute:: line

       The line number of the *feature file* where the scenario was found.

    .. _`background`: gherkin.html#backgrounds
    '''
    type = "background"

    # XXX-JE-ORIG: def __init__(self, filename, line, keyword, name, steps=[]):
    def __init__(self, filename, line, keyword, name, steps=None):
        super(Background, self).__init__(filename, line, keyword, name)
        self.steps = steps or []

    def __repr__(self):
        return '<Background "%s">' % self.name

    def __iter__(self):
        return iter(self.steps)

    @property
    def duration(self):
        duration = 0
        for step in self.steps:
            duration += step.duration
        return duration


class Scenario(TagStatement, Replayable):
    '''A `scenario`_ parsed from a *feature file*.

    The attributes are:

    .. attribute:: keyword

       This is the keyword as seen in the *feature file*. In English this will
       typically be "Scenario".

    .. attribute:: name

       The name of the scenario (the text after "Scenario:".)

    .. attribute:: description

       The description of the scenario as seen in the *feature file*. 
       This is stored as a list of text lines.

    .. attribute:: feature

       The :class:`~behave.model.Feature` this scenario belongs to.

    .. attribute:: steps

       A list of :class:`~behave.model.Step` making up this scenario.

    .. attribute:: tags

       A list of @tags (as :class:`~behave.model.Tag` which are basically
       glorified strings) attached to the scenario. See `controlling
       things with tags`_.

    .. attribute:: status

       Read-Only. A summary status of the scenario's run. If read before the
       scenario is fully tested it will return "untested" otherwise it will
       return one of:

       "untested"
         The scenario was has not been completely tested yet.
       "skipped"
         One or more steps of this scenario was passed over during testing.
       "passed"
         The scenario was tested successfully.
       "failed"
         One or more steps of this scenario failed.

    .. attribute:: duration

       The time, in seconds, that it took to test this scenario. If read before
       the scenario is tested it will return 0.0.

    .. attribute:: filename

       The file name (or "<string>") of the *feature file* where the scenario
       was found.

    .. attribute:: line

       The line number of the *feature file* where the scenario was found.

    .. _`scenario`: gherkin.html#scenarios
    '''
    type = "scenario"

<<<<<<< HEAD
    # XXX-JE-ORIG: def __init__(self, filename, line, keyword, name, tags=[], steps=[]):
    def __init__(self, filename, line, keyword, name, tags=None, steps=None):
=======
    def __init__(self, filename, line, keyword, name, tags=[], steps=[],
                 description=None):
>>>>>>> 36b04ed5
        super(Scenario, self).__init__(filename, line, keyword, name, tags)
        self.description = description or []
        self.steps = steps or []
        self.background = None
        self.feature = None  # REFER-TO: owner=Feature
        self._row = None
        self.stderr = None
        self.stdout = None
        self.was_dry_run = False

    def __repr__(self):
        return '<Scenario "%s">' % self.name

    def __iter__(self):
        if self.background is not None:
            return itertools.chain(self.background, self.steps)
        else:
            return iter(self.steps)

    @property
    def all_steps(self):
        """Returns iterator to all steps, including background steps if any."""
        return self.__iter__()
<<<<<<< HEAD

    # XXX-JE-NEEDED:
=======
>>>>>>> 36b04ed5
    @property
    def status(self):
        for step in self.steps:
            if step.status == 'failed':
                return 'failed'
            elif step.status == 'undefined':
                if self.was_dry_run:
                    # -- SPECIAL CASE: In dry-run with undefined-step discovery
                    #    Undefined steps should not cause failed scenario.
                    return 'untested'
                else:
                    # -- NORMALLY: Undefined steps cause failed scenario.
                    return 'failed'
            elif step.status == 'skipped':
                return 'skipped'
            elif step.status == 'untested':
                return 'untested'
        return 'passed'

    @property
    def duration(self):
        # -- ORIG: for step in self.steps:  Background steps were excluded.
        duration = 0
        for step in self.all_steps:
            duration += step.duration
        return duration

<<<<<<< HEAD
=======
    @property
    def effective_tags(self):
        """
        Effective tags for this scenario:
          * own tags
          * tags inherited from its feature
        """
        tags = self.tags
        if self.feature:
            tags = self.feature.tags + self.tags
        return tags

    def should_run(self, config=None):
        """
        Determines if this Scenario (or ScenarioOutline) should run.
        Implements the run decision logic for a scenario.
        The decision depends on:

          * if the Scenario is marked as skipped
          * if the config.tags (tag expression) enable/disable this scenario

        :param config:  Runner configuration to use (optional).
        :return: True, if scenario should run. False, otherwise.
        """
        answer = self.status != "skipped"
        if answer and config:
            answer = self.should_run_with_tags(config.tags)
        return answer

    def should_run_with_tags(self, tag_expression):
        """
        Determines if this scenario should run when the tag expression is used.

        :param tag_expression:  Runner/config environment tags to use.
        :return: True, if scenario should run. False, otherwise (skip it).
        """
        return tag_expression.check(self.effective_tags)

>>>>>>> 36b04ed5
    def mark_skipped(self):
        """
        Marks this scenario (and all its steps) as skipped.
        """
        for step in self:
            assert step.status == "untested" or step.status == "skipped"
            step.status = "skipped"
        assert self.status == "skipped"

    def run(self, runner):
        # pylint: disable=W0212
        #   W0212   Access to a protected member: runner.context._push()/._pop()
        failed = False
        run_scenario = self.should_run(runner.config)
        run_steps = run_scenario and not runner.config.dry_run
        dry_run_scenario = run_scenario and runner.config.dry_run
        self.was_dry_run = dry_run_scenario

        if run_scenario or runner.config.show_skipped:
            for formatter in runner.formatters:
                formatter.scenario(self)

        runner.context._push()
        runner.context.scenario = self
        runner.context.tags = set(self.effective_tags)

<<<<<<< HEAD
        # current tags as a set
        runner.context.tags = set(tags)

=======
>>>>>>> 36b04ed5
        if not runner.config.dry_run and run_scenario:
            for tag in self.tags:
                runner.run_hook('before_tag', runner.context, tag)
            runner.run_hook('before_scenario', runner.context, self)

        runner.setup_capture()

        if run_scenario or runner.config.show_skipped:
            for step in self:
                for formatter in runner.formatters:
                    formatter.step(step)

        # BAD: Better provide a public method.
        # pylint: disable=W0212
        #   W0212   Access to a protected member: _set_root_attribute()
        for step in self.all_steps:
            if run_steps:
                if not step.run(runner):
                    run_steps = False
                    failed = True
                    runner.context._set_root_attribute('failed', True)
            elif failed or dry_run_scenario:
                # -- SKIP STEPS: After failure/undefined-step occurred.
                # BUT: Detect all remaining undefined steps.
                step.status = 'skipped'
                if dry_run_scenario:
                    step.status = 'untested'
                found_step = step_registry.registry.find_match(step)
                if not found_step:
                    step.status = 'undefined'
                    runner.undefined.append(step)
            else:
                # -- SKIP STEPS: For disabled scenario.
                # NOTE: Undefined steps are not detected (by intention).
                step.status = 'skipped'

        # Attach the stdout and stderr if generate Junit report
        if runner.config.junit:
            self.stdout = runner.context.stdout_capture.getvalue()
            self.stderr = runner.context.stderr_capture.getvalue()
        runner.teardown_capture()

        if not runner.config.dry_run and run_scenario:
            runner.run_hook('after_scenario', runner.context, self)
            for tag in self.tags:
                runner.run_hook('after_tag', runner.context, tag)

        runner.context._pop()
        return failed


class ScenarioOutline(Scenario):
    '''A `scenario outline`_ parsed from a *feature file*.

    A scenario outline extends the existing :class:`~behave.model.Scenario`
    class with the addition of the :class:`~behave.model.Examples` tables of
    data from the *feature file*.

    The attributes are:

    .. attribute:: keyword

       This is the keyword as seen in the *feature file*. In English this will
       typically be "Scenario Outline".

    .. attribute:: name

       The name of the scenario (the text after "Scenario Outline:".)

    .. attribute:: description

       The description of the `scenario outline`_ as seen in the *feature file*.
       This is stored as a list of text lines.

    .. attribute:: feature

       The :class:`~behave.model.Feature` this scenario outline belongs to.

    .. attribute:: steps

       A list of :class:`~behave.model.Step` making up this scenario outline.

    .. attribute:: examples

       A list of :class:`~behave.model.Examples` used by this scenario outline.

    .. attribute:: tags

       A list of @tags (as :class:`~behave.model.Tag` which are basically
       glorified strings) attached to the scenario. See `controlling
       things with tags`_.

    .. attribute:: status

       Read-Only. A summary status of the scenario outlines's run. If read
       before the scenario is fully tested it will return "untested" otherwise
       it will return one of:

       "untested"
         The scenario was has not been completely tested yet.
       "skipped"
         One or more scenarios of this outline was passed over during testing.
       "passed"
         The scenario was tested successfully.
       "failed"
         One or more scenarios of this outline failed.

    .. attribute:: duration

       The time, in seconds, that it took to test the scenarios of this
       outline. If read before the scenarios are tested it will return 0.0.

    .. attribute:: filename

       The file name (or "<string>") of the *feature file* where the scenario
       was found.

    .. attribute:: line

       The line number of the *feature file* where the scenario was found.

    .. _`scenario outline`: gherkin.html#scenario-outlines
    '''
    type = "scenario_outline"

<<<<<<< HEAD
    # XXX-JE-ORIG: def __init__(self, filename, line, keyword, name, tags=[], steps=[],
    def __init__(self, filename, line, keyword, name, tags=None, steps=None,
                 examples=None):
=======
    def __init__(self, filename, line, keyword, name, tags=[],
                 steps=[], examples=[], description=None):
>>>>>>> 36b04ed5
        super(ScenarioOutline, self).__init__(filename, line, keyword, name,
                                              tags, steps, description)
        self.examples = examples or []
        self._scenarios = []

    @property
    def scenarios(self):
        '''Return the scenarios with the steps altered to take the values from
        the examples.
        '''
        if self._scenarios:
            return self._scenarios

        for example in self.examples:
            for row in example.table:
                new_steps = []
                for step in self.steps:
                    new_steps.append(step.set_values(row))
                scenario = Scenario(self.filename, self.line, self.keyword,
                                    self.name, self.tags, new_steps)
                scenario.feature = self.feature
                scenario.background = self.background
                scenario._row = row
                self._scenarios.append(scenario)

        return self._scenarios

    def __repr__(self):
        return '<ScenarioOutline "%s">' % self.name

    def __iter__(self):
        return iter(self.scenarios)

    @property
    def status(self):
        for scenario in self.scenarios:
            if scenario.status == 'failed':
                return 'failed'
            if scenario.status == 'skipped':
                return 'skipped'
            if scenario.status == 'untested':
                return 'untested'
        return 'passed'

    @property
    def duration(self):
        duration = 0
        for scenario in self.scenarios:
            duration += scenario.duration
        return duration

    def mark_skipped(self):
        """
        Marks this scenario outline (and all its scenarios/steps) as skipped.
        """
        for scenario in self.scenarios:
            scenario.mark_skipped()
        assert self.status == "skipped"

    def run(self, runner):
        # BAD: Better provide a public method and attribute.
        # pylint: disable=W0212
        #   W0212   Access to a protected member: _set_root_attribute(), _row
        failed = False

        for sub in self.scenarios:
            runner.context._set_root_attribute('active_outline', sub._row)
            failed = sub.run(runner)
            if failed and runner.config.stop:
                return False
        runner.context._set_root_attribute('active_outline', None)

        return failed


class Examples(BasicStatement, Replayable):
    '''A table parsed from a `scenario outline`_ in a *feature file*.

    The attributes are:

    .. attribute:: keyword

       This is the keyword as seen in the *feature file*. In English this will
       typically be "Example".

    .. attribute:: name

       The name of the example (the text after "Example:".)

    .. attribute:: table

       An instance  of :class:`~behave.model.Table` that came with the example
       in the *feature file*.

    .. attribute:: filename

       The file name (or "<string>") of the *feature file* where the scenario
       was found.

    .. attribute:: line

       The line number of the *feature file* where the scenario was found.

    .. _`examples`: gherkin.html#examples
    '''
    type = "examples"

    def __init__(self, filename, line, keyword, name, table=None):
        super(Examples, self).__init__(filename, line, keyword, name)
        self.table = table


class Step(BasicStatement, Replayable):
    '''A single `step`_ parsed from a *feature file*.

    The attributes are:

    .. attribute:: keyword

       This is the keyword as seen in the *feature file*. In English this will
       typically be "Given", "When", "Then" or a number of other words.

    .. attribute:: name

       The name of the step (the text after "Given" etc.)

    .. attribute:: step_type

       The type of step as determined by the keyword. If the keyword is "and"
       then the previous keyword in the *feature file* will determine this
       step's step_type.

    .. attribute:: text

       An instance of :class:`~behave.model.Text` that came with the step
       in the *feature file*.

    .. attribute:: table

       An instance of :class:`~behave.model.Table` that came with the step
       in the *feature file*.

    .. attribute:: status

       Read-Only. A summary status of the step's run. If read before the
       step is tested it will return "untested" otherwise it will
       return one of:

       "skipped"
         This step was passed over during testing.
       "passed"
         The step was tested successfully.
       "failed"
         The step failed.

    .. attribute:: duration

       The time, in seconds, that it took to test this step. If read before the
       step is tested it will return 0.0.

    .. attribute:: error_message

       If the step failed then this will hold any error information, as a
       single string. It will otherwise be None.

    .. attribute:: filename

       The file name (or "<string>") of the *feature file* where the step was
       found.

    .. attribute:: line

       The line number of the *feature file* where the step was found.

    .. _`step`: gherkin.html#steps
    '''
    type = "step"

    def __init__(self, filename, line, keyword, step_type, name, text=None,
                 table=None):
        super(Step, self).__init__(filename, line, keyword, name)
        self.step_type = step_type
        self.text = text
        self.table = table

        self.status = 'untested'
        self.duration = 0.0
        self.error_message = None
        self.exception = None

    def __repr__(self):
        return '<%s "%s">' % (self.step_type, self.name)

    def __eq__(self, other):
        return (self.step_type, self.name) == (other.step_type, other.name)

    def __hash__(self):
        return hash(self.step_type) + hash(self.name)

    def set_values(self, table_row):
        result = copy.deepcopy(self)
        for name, value in table_row.items():
            result.name = result.name.replace("<%s>" % name, value)
            if result.text:
                result.text = result.text.replace("<%s>" % name, value)
            if result.table:
                for row in result.table:
                    for i, cell in enumerate(row.cells):
                        row.cells[i] = cell.replace("<%s>" % name, value)
        return result

    def run(self, runner, quiet=False, capture=True):
        # access module var here to allow test mocking to work
        match = step_registry.registry.find_match(self)
        if match is None:
            runner.undefined.append(self)
            if not quiet:
                for formatter in runner.formatters:
                    formatter.match(NoMatch())

            self.status = 'undefined'
            if not quiet:
                for formatter in runner.formatters:
                    formatter.result(self)

            return False

        keep_going = True

        if not quiet:
            for formatter in runner.formatters:
                formatter.match(match)

        runner.run_hook('before_step', runner.context, self)
        runner.start_capture()

        try:
            start = time.time()
            # -- ENSURE:
            #  * runner.context.text/.table attributes are reset (#66).
            #  * Even EMPTY multiline text is available in context.
            runner.context.text = self.text
            runner.context.table = self.table
            match.run(runner.context)
            self.status = 'passed'
        except AssertionError, e:
            self.status = 'failed'
            self.exception = e
            if e.args:
                error = u'Assertion Failed: %s' % e
            else:
                # no assertion text; format the exception
                error = traceback.format_exc()
        except Exception, e:
            self.status = 'failed'
            error = traceback.format_exc()
            self.exception = e

        self.duration = time.time() - start

        runner.stop_capture()

        # flesh out the failure with details
        if self.status == 'failed':
            if capture:
                # -- CAPTURE-ONLY: Non-nested step failures.
                if runner.config.stdout_capture:
                    output = runner.stdout_capture.getvalue()
                    if output:
                        error += '\nCaptured stdout:\n' + output
                if runner.config.stderr_capture:
                    output = runner.stderr_capture.getvalue()
                    if output:
                        error += '\nCaptured stderr:\n' + output
                if runner.config.log_capture:
                    output = runner.log_capture.getvalue()
                    if output:
                        error += '\nCaptured logging:\n' + output
            self.error_message = error
            keep_going = False

        if not quiet:
            for formatter in runner.formatters:
                formatter.result(self)

        runner.run_hook('after_step', runner.context, self)

        return keep_going


class Table(Replayable):
    '''A `table`_ extracted from a *feature file*.

    Table instance data is accessible using a number of methods:

    **iteration**
      Iterating over the Table will yield the :class:`~behave.model.Row`
      instances from the .rows attribute.

    **indexed access**
      Individual rows may be accessed directly by index on the Table instance;
      table[0] gives the first non-heading row and table[-1] gives the last
      row.

    The attributes are:

    .. attribute:: headings

       The headings of the table as a list of strings.

    .. attribute:: rows

       An list of instances of :class:`~behave.model.Row` that make up the body
       of the table in the *feature file*.

    Tables are also comparable, for what that's worth. Headings and row data
    are compared.

    .. _`table`: gherkin.html#table
    '''
    # pylint: disable=R0921
    #   R0921   Abstract class is not referenced.
    type = "table"

<<<<<<< HEAD
    def __init__(self, headings, line=None, rows=None):
=======
    def __init__(self, headings, line=None, rows=[]):
>>>>>>> 36b04ed5
        Replayable.__init__(self)
        self.headings = headings
        self.line = line
        self.rows = []
        if rows is None:
            rows = []
        for row in rows:
            self.add_row(row, line)

    def add_row(self, row, line=None):
        self.rows.append(Row(self.headings, row, line))
<<<<<<< HEAD
=======

    def add_column(self, column_name, values=None, default_value=u""):
        """
        Adds a new column to this table.
        Uses :param:`default_value` for new cells (if :param:`values` are
        not provided). param:`values` are extended with :param:`default_value`
        if values list is smaller than the number of table rows.

        :param column_name: Name of new column (as string).
        :param values: Optional list of cell values in new column.
        :param default_value: Default value for cell (if values not provided).
        :returns: Index of new column (as number).
        """
        # assert isinstance(column_name, unicode)
        assert not self.has_column(column_name)
        if values is None:
            values = [ default_value ] * len(self.rows)
        elif not isinstance(values, list):
            values = list(values)
        if len(values) < len(self.rows):
            more_size = len(self.rows) - len(values)
            more_values = [ default_value ] * more_size
            values.extend(more_values)

        new_column_index = len(self.headings)
        self.headings.append(column_name)
        for row, value in zip(self.rows, values):
            assert len(row.cells) == new_column_index
            row.cells.append(value)
        return new_column_index

    def has_column(self, column_name):
        return column_name in self.headings

    def get_column_index(self, column_name):
        return self.headings.index(column_name)

    def require_column(self, column_name):
        """
        Require that a column exists in the table.
        Raise an AssertionError if the column does not exist.

        :param column_name: Name of new column (as string).
        :return: Index of column (as number) if it exists.
        """
        if not self.has_column(column_name):
            columns = ", ".join(self.headings)
            msg = "REQUIRE COLUMN: %s (columns: %s)" % (column_name, columns)
            raise AssertionError(msg)
        return self.get_column_index(column_name)

    def require_columns(self, column_names):
        for column_name in column_names:
            self.require_column(column_name)

    def ensure_column_exists(self, column_name):
        """
        Ensures that a column with the given name exists.
        If the column does not exist, the column is added.

        :param column_name: Name of column (as string).
        :return: Index of column (as number).
        """
        if self.has_column(column_name):
            return self.get_column_index(column_name)
        else:
            return self.add_column(column_name)
>>>>>>> 36b04ed5

    def __repr__(self):
        return "<Table: %dx%d>" % (len(self.headings), len(self.rows))

    def __eq__(self, other):
        if isinstance(other, Table):
            if self.headings != other.headings:
                return False
            for my_row, their_row in zip(self.rows, other.rows):
                if my_row != their_row:
                    return False
        else:
            # -- ASSUME: table <=> raw data comparison
            other_rows = other
            for my_row, their_row in zip(self.rows, other_rows):
                if my_row != their_row:
                    return False
        return True

    def __ne__(self, other):
        return not self == other

    def __iter__(self):
        return iter(self.rows)

    def __getitem__(self, index):
        return self.rows[index]

    def assert_equals(self, data):
        '''Assert that this table's cells are the same as the supplied "data".

        The data passed in must be a list of lists giving:

            [
                [row 1],
                [row 2],
                [row 3],
            ]

        If the cells do not match then a useful AssertionError will be raised.
        '''
        assert self == data
        raise NotImplementedError


class Row(object):
    '''One row of a `table`_ parsed from a *feature file*.

    Row data is accessible using a number of methods:

    **iteration**
      Iterating over the Row will yield the individual cells as strings.

    **named access**
      Individual cells may be accessed by heading name; row['name'] would give
      the cell value for the column with heading "name".

    **indexed access**
      Individual cells may be accessed directly by index on the Row instance;
      row[0] gives the first cell and row[-1] gives the last cell.

    The attributes are:

    .. attribute:: cells

       The list of strings that form the cells of this row.

    .. attribute:: headings

       The headings of the table as a list of strings.

    Rows are also comparable, for what that's worth. Only the cells are
    compared.

    .. _`table`: gherkin.html#table
    '''
    def __init__(self, headings, cells, line=None, comments=None):
        self.headings = headings
        self.comments = comments
        for c in cells:
            assert isinstance(c, unicode)
        self.cells = cells
        self.line = line

    def __getitem__(self, name):
        try:
            index = self.headings.index(name)
        except ValueError:
            if isinstance(name, int):
                index = name
            else:
                raise KeyError('"%s" is not a row heading' % name)
        return self.cells[index]

    def __repr__(self):
        return '<Row %r>' % (self.cells,)

    def __eq__(self, other):
        return self.cells == other.cells

    def __ne__(self, other):
        return not self == other

    def __len__(self):
        return len(self.cells)

    def __iter__(self):
        return iter(self.cells)

    def items(self):
        return zip(self.headings, self.cells)

    def get(self, key, default=None):
        try:
            return self[key]
        except KeyError:
            return default

    def as_dict(self):
        """
        Converts the row and its cell data into a dictionary.
        :return: Row data as dictionary (without comments, line info).
        """
        from behave.compat.collections import OrderedDict
        return OrderedDict(self.items())


class Tag(unicode):
    '''Tags appear may be associated with Features or Scenarios.

    They're a subclass of regular strings (unicode pre-Python 3) with an
    additional ``line`` number attribute (where the tag was seen in the source
    feature file.

    See `controlling things with tags`_.
    '''
    # pylint: disable=R0904
    #   R0904   Too many public methods (from baseclass)

    def __new__(cls, name, line):
        o = unicode.__new__(cls, name)
        o.line = line
        return o


class Text(unicode):
    '''Store multiline text from a Step definition.

    The attributes are:

    .. attribute:: value

       The actual text parsed from the *feature file*.

    .. attribute:: content_type

       Currently only 'text/plain'.
    '''
    # pylint: disable=R0904
    #   R0904   Too many public methods (from baseclass)
    __pychecker__ = "missingattrs=line,content_type"

    def __new__(cls, value, content_type=u'text/plain', line=0):
        assert isinstance(value, unicode)
        assert isinstance(content_type, unicode)
        o = unicode.__new__(cls, value)
        o.content_type = content_type
        o.line = line
        return o

    def line_range(self):
        line_count = len(self.splitlines())
        return (self.line, self.line + line_count + 1)

    def replace(self, old, new):
        return Text(super(Text, self).replace(old, new), self.content_type,
                    self.line)

    def assert_equals(self, expected):
        '''Assert that my text is identical to the "expected" text.

        A nice context diff will be displayed if they do not match.'
        '''
        if self == expected:
            return True
        diff = []
        for line in difflib.unified_diff(self.splitlines(),
                                         expected.splitlines()):
            diff.append(line)
        # strip unnecessary diff prefix
        diff = ['Text does not match:'] + diff[3:]
        raise AssertionError('\n'.join(diff))


class Match(Replayable):
    '''An parameter-matched *feature file* step name extracted using
    step decorator `parameters`_.

    .. attribute:: func

       The step function that this match will be applied to.

    .. attribute:: arguments

       A list of :class:`behave.model.Argument` instances containing the
       matched parameters from the step name.
    '''
    type = "match"

    def __init__(self, func, arguments=None):
        super(Match, self).__init__()
        self.func = func
        self.arguments = arguments
<<<<<<< HEAD
        # XXX self.location  = None
        self.location  = ''

=======
        self.location = None
>>>>>>> 36b04ed5
        if func:
            self.location = self.make_location(func)

    def __repr__(self):
        if self.func:
            func_name = self.func.__name__
        else:
            func_name = '<no function>'
        return '<Match %s, %s>' % (func_name, self.location)

    def __eq__(self, other):
        if not isinstance(other, Match):
            return False
        return (self.func, self.location) == (other.func, other.location)

    def with_arguments(self, arguments):
        match = copy.copy(self)
        match.arguments = arguments
        return match

    def run(self, context):
        args = []
        kwargs = {}
        for arg in self.arguments:
            if arg.name is not None:
                kwargs[arg.name] = arg.value
            else:
                args.append(arg.value)

        # pylint: disable=W0142
        #   W0142   Used * or ** magic
        with context.user_mode():
            self.func(context, *args, **kwargs)

    @staticmethod
    def make_location(step_function):
        '''
        Extracts the location information from the step function and builds
        the location string (schema: "{source_filename}:{line_number}").

        :param step_function: Function whose location should be determined.
        :return: Step function location as string.
        '''
        filename = relpath(step_function.func_code.co_filename, os.getcwd())
        location = '%s:%d' % (filename, step_function.func_code.co_firstlineno)
        return location


class NoMatch(Match):
    def __init__(self):
        Match.__init__(self, func=None)
        self.func = None
        self.arguments = []
        self.location = None
<|MERGE_RESOLUTION|>--- conflicted
+++ resolved
@@ -1,18 +1,5 @@
 # -*- coding: utf-8 -*-
-<<<<<<< HEAD
-# pylint: disable=C0302,C0301
-#   C0301:  Line too long
-#   C0302:  Too many lines in module (1047)
-#
-# E0202:397,4:Scenario.status: An attribute affected in behave.model line 446 hide this method
-# E0202:569,4:ScenarioOutline.status: An attribute affected in behave.model line 446 hide this method
-#
-# XXX-JE-FIXES:
-#  * Avoid using mutable datatypes as default values (sequence=[], ...)
-#  * Ctor: Explicitly init/call baseclass
-
-=======
->>>>>>> 36b04ed5
+
 from __future__ import with_statement
 
 import copy
@@ -200,9 +187,6 @@
                         return 'untested'
                     if scenario.status != 'skipped':
                         skipped = False
-<<<<<<< HEAD
-        # -- NOTE: Returns 'skipped' if skipped=True. Otherwise, 'passed'.
-=======
             else:
                 scenario = scenario_or_outline
                 if scenario.status == 'failed':
@@ -211,7 +195,6 @@
                     return 'untested'
                 if scenario.status != 'skipped':
                     skipped = False
->>>>>>> 36b04ed5
         return skipped and 'skipped' or 'passed'
 
     @property
@@ -227,8 +210,6 @@
             duration += scenario.duration
         return duration
 
-<<<<<<< HEAD
-=======
     def walk_scenarios(self, with_outlines=False):
         """
         Provides a flat list of all scenarios of this feature.
@@ -287,7 +268,6 @@
                     break
         return run_feature
 
->>>>>>> 36b04ed5
     def mark_skipped(self):
         """
         Marks this feature (and all its scenarios and steps) as skipped.
@@ -304,18 +284,8 @@
         runner.context._push()
         runner.context.feature = self
 
-<<<<<<< HEAD
-        # run this feature if the tags say to for itself or any one of its
-        # scenarios
-        run_feature = runner.config.tags.check(self.tags)
-        for scenario in self:
-            tags = self.tags + scenario.tags
-            run_feature = run_feature or runner.config.tags.check(tags)
-
-=======
         # run this feature if the tags say so or any one of its scenarios
         run_feature = self.should_run(runner.config)
->>>>>>> 36b04ed5
         if run_feature or runner.config.show_skipped:
             for formatter in runner.formatters:
                 formatter.feature(self)
@@ -357,13 +327,6 @@
 
         for formatter in runner.formatters:
             formatter.eof()
-<<<<<<< HEAD
-
-        if run_feature or runner.config.show_skipped:
-            for formatter in runner.formatters:
-                formatter.stream.write('\n')
-
-=======
 
         # -- FIX issue #153:
         # if run_feature or runner.config.show_skipped:
@@ -371,7 +334,6 @@
         #         # formatter.stream.write('\n')
         #         pass
 
->>>>>>> 36b04ed5
         failed = (failed_count > 0)
         return failed
 
@@ -497,13 +459,8 @@
     '''
     type = "scenario"
 
-<<<<<<< HEAD
-    # XXX-JE-ORIG: def __init__(self, filename, line, keyword, name, tags=[], steps=[]):
-    def __init__(self, filename, line, keyword, name, tags=None, steps=None):
-=======
     def __init__(self, filename, line, keyword, name, tags=[], steps=[],
                  description=None):
->>>>>>> 36b04ed5
         super(Scenario, self).__init__(filename, line, keyword, name, tags)
         self.description = description or []
         self.steps = steps or []
@@ -527,11 +484,7 @@
     def all_steps(self):
         """Returns iterator to all steps, including background steps if any."""
         return self.__iter__()
-<<<<<<< HEAD
-
-    # XXX-JE-NEEDED:
-=======
->>>>>>> 36b04ed5
+
     @property
     def status(self):
         for step in self.steps:
@@ -559,8 +512,6 @@
             duration += step.duration
         return duration
 
-<<<<<<< HEAD
-=======
     @property
     def effective_tags(self):
         """
@@ -599,7 +550,6 @@
         """
         return tag_expression.check(self.effective_tags)
 
->>>>>>> 36b04ed5
     def mark_skipped(self):
         """
         Marks this scenario (and all its steps) as skipped.
@@ -626,12 +576,6 @@
         runner.context.scenario = self
         runner.context.tags = set(self.effective_tags)
 
-<<<<<<< HEAD
-        # current tags as a set
-        runner.context.tags = set(tags)
-
-=======
->>>>>>> 36b04ed5
         if not runner.config.dry_run and run_scenario:
             for tag in self.tags:
                 runner.run_hook('before_tag', runner.context, tag)
@@ -757,14 +701,9 @@
     '''
     type = "scenario_outline"
 
-<<<<<<< HEAD
-    # XXX-JE-ORIG: def __init__(self, filename, line, keyword, name, tags=[], steps=[],
-    def __init__(self, filename, line, keyword, name, tags=None, steps=None,
-                 examples=None):
-=======
+
     def __init__(self, filename, line, keyword, name, tags=[],
                  steps=[], examples=[], description=None):
->>>>>>> 36b04ed5
         super(ScenarioOutline, self).__init__(filename, line, keyword, name,
                                               tags, steps, description)
         self.examples = examples or []
@@ -1089,11 +1028,7 @@
     #   R0921   Abstract class is not referenced.
     type = "table"
 
-<<<<<<< HEAD
-    def __init__(self, headings, line=None, rows=None):
-=======
     def __init__(self, headings, line=None, rows=[]):
->>>>>>> 36b04ed5
         Replayable.__init__(self)
         self.headings = headings
         self.line = line
@@ -1105,8 +1040,6 @@
 
     def add_row(self, row, line=None):
         self.rows.append(Row(self.headings, row, line))
-<<<<<<< HEAD
-=======
 
     def add_column(self, column_name, values=None, default_value=u""):
         """
@@ -1174,7 +1107,6 @@
             return self.get_column_index(column_name)
         else:
             return self.add_column(column_name)
->>>>>>> 36b04ed5
 
     def __repr__(self):
         return "<Table: %dx%d>" % (len(self.headings), len(self.rows))
@@ -1388,13 +1320,7 @@
         super(Match, self).__init__()
         self.func = func
         self.arguments = arguments
-<<<<<<< HEAD
-        # XXX self.location  = None
-        self.location  = ''
-
-=======
         self.location = None
->>>>>>> 36b04ed5
         if func:
             self.location = self.make_location(func)
 
