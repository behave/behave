--- conflicted
+++ resolved
@@ -2,9 +2,8 @@
 """
 Provides some utility functions related to text processing.
 """
-import six
 
-from six import string_types
+from six import string_types, text_type
 
 
 def make_indentation(indent_size, part=u" "):
@@ -24,16 +23,12 @@
     """
     lines = text
     newline = u""
-<<<<<<< HEAD
-    if isinstance(text, six.string_types):
-=======
     if isinstance(text, string_types):
->>>>>>> 6598f0b4
         lines = text.splitlines(True)
     elif lines and not lines[0].endswith("\n"):
         # -- TEXT LINES: Without trailing new-line.
         newline = u"\n"
-    return newline.join([prefix + six.text_type(line) for line in lines])
+    return newline.join([prefix + text_type(line) for line in lines])
 
 
 def compute_words_maxsize(words):
