--- conflicted
+++ resolved
@@ -38,11 +38,7 @@
     """
     assert isinstance(text, unicode)
     try:
-<<<<<<< HEAD
-        result = Parser(language).parse_steps(text, filename)
-=======
         result = Parser(language, variant='steps').parse_steps(text, filename)
->>>>>>> 36b04ed5
     except ParserError, e:
         e.filename = filename
         raise
@@ -68,19 +64,12 @@
 
 class Parser(object):
     # pylint: disable=W0201,R0902
-<<<<<<< HEAD
-    #   W0201   Attribute ... defined outside __init__() method.
-    #   R0902   Too many instance attributes (15/10)
-
-    def __init__(self, language=None):
-=======
     #   W0201   Attribute ... defined outside __init__() method => reset()
     #   R0902   Too many instance attributes (15/10)
 
     def __init__(self, language=None, variant=None):
         if not variant:
             variant = 'feature'
->>>>>>> 36b04ed5
         self.language = language
         self.variant = variant
         self.reset()
@@ -292,13 +281,7 @@
 
     def action_feature(self, line):
         line = line.strip()
-<<<<<<< HEAD
-
-        if line.startswith('@'):
-            self.tags.extend(self.parse_tags(line))
-=======
         if self.subaction_detect_next_scenario(line):
->>>>>>> 36b04ed5
             return True
 
         background_kwd = self.match_keyword('background', line)
@@ -350,8 +333,6 @@
         return True
 
     def action_steps(self, line):
-<<<<<<< HEAD
-=======
         """
         Entered when first step is detected (or nested step parsing).
 
@@ -364,7 +345,6 @@
         DETECT:
           * next Scenario/ScenarioOutline
         """
->>>>>>> 36b04ed5
         # pylint: disable=R0911
         #   R0911   Too many return statements (8/6)
         stripped = line.lstrip()
@@ -381,32 +361,7 @@
             self.statement.steps.append(step)
             return True
 
-<<<<<<< HEAD
-        if line.startswith('@'):
-            self.tags.extend(self.parse_tags(line))
-            return True
-
-        scenario_kwd = self.match_keyword('scenario', line)
-        if scenario_kwd:
-            name = line[len(scenario_kwd) + 1:].strip()
-            self.statement = model.Scenario(self.filename, self.line,
-                                            scenario_kwd, name, tags=self.tags)
-            self.tags = []
-            self.feature.add_scenario(self.statement)
-            return True
-
-        scenario_outline_kwd = self.match_keyword('scenario_outline', line)
-        if scenario_outline_kwd:
-            name = line[len(scenario_outline_kwd) + 1:].strip()
-            self.statement = model.ScenarioOutline(self.filename, self.line,
-                                                   scenario_outline_kwd, name,
-                                                   tags=self.tags)
-            self.tags = []
-            self.feature.add_scenario(self.statement)
-            self.state = 'steps'
-=======
         if self.subaction_detect_next_scenario(line):
->>>>>>> 36b04ed5
             return True
 
         # pylint: disable=E1103
