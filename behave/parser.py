--- conflicted
+++ resolved
@@ -1,5 +1,3 @@
-# -*- coding: utf-8 -*-
-
 from __future__ import with_statement
 
 from behave import model, i18n
@@ -42,10 +40,6 @@
 
 
 class Parser(object):
-    # pylint: disable=W0201,R0902
-    #   W0201   Attribute ... defined outside __init__() method.
-    #   R0902   Too many instance attributes (15/10)
-
     def __init__(self, language=None):
         self.language = language
         self.reset()
@@ -80,10 +74,6 @@
         for line in data.split('\n'):
             self.line += 1
             if not line.strip() and not self.state == 'multiline':
-<<<<<<< HEAD
-                # -- SKIP EMPTY LINES, except in multiline string args.
-=======
->>>>>>> 9cf57881
                 continue
             self.action(line)
 
@@ -174,8 +164,6 @@
         return True
 
     def action_steps(self, line):
-        # pylint: disable=R0911
-        #   R0911   Too many return statements (8/6)
         stripped = line.lstrip()
         if stripped.startswith('"""') or stripped.startswith("'''"):
             self.state = 'multiline'
@@ -216,8 +204,6 @@
             self.state = 'steps'
             return True
 
-        # pylint: disable=E1103
-        #   E1103   Instance of Background has no examples member (but ...)
         examples_kwd = self.match_keyword('examples', line)
         if examples_kwd:
             if not isinstance(self.statement, model.ScenarioOutline):
