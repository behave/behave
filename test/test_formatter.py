--- conflicted
+++ resolved
@@ -9,23 +9,19 @@
 import struct
 import sys
 import tempfile
+
 from mock import Mock, patch
 from nose.tools import *
+import unittest
+
 from behave.formatter import formatters
 from behave.formatter import pretty
 from behave.formatter import tag_count
-<<<<<<< HEAD
-from behave.model import Tag, Feature, Match, Scenario, Step
-import unittest
-
-class TestGetTerminalSize(unittest.TestCase):
-=======
 from behave.formatter.base import StreamOpener
 from behave.model import Tag, Feature, Match, Scenario, Step
 
 
 class TestGetTerminalSize(object):
->>>>>>> 36b04ed5
     def setUp(self):
         try:
             self.ioctl_patch = patch('fcntl.ioctl')
@@ -116,11 +112,7 @@
     def setUp(self):
         self.config = Mock()
         self.config.color = True
-<<<<<<< HEAD
-        self.config.outputs = [sys.stdout]
-=======
         self.config.outputs = [ StreamOpener(stream=sys.stdout) ]
->>>>>>> 36b04ed5
         self.config.format = [self.formatter_name]
 
     _line = 0
@@ -129,18 +121,9 @@
         self._line += 1
         return self._line
 
-<<<<<<< HEAD
-    def _formatter(self, file, config, counts=None):
-        # pylint: disable=W0613,W0622
-        #   W0613   Unused argumnet (counts, needed by derived class)
-        #   W0622   Redefining built-in file
-        __pychecker__ = "unusednames=counts"
-        f = formatters.get_formatter(config, [file])[0]
-=======
     def _formatter(self, file, config):
         stream_opener = StreamOpener(stream=file)
         f = formatters.get_formatter(config, [stream_opener])[0]
->>>>>>> 36b04ed5
         f.uri('<string>')
         return f
 
@@ -217,19 +200,7 @@
 
 
 class TestTagCount(FormatterTests):
-<<<<<<< HEAD
-    formatter_name = 'plain'
-
-    def _formatter(self, stream, config, tag_counts=None):
-        if tag_counts is None: tag_counts = {}
-        f = formatters.get_formatter(config, [stream])[0]
-        f.uri('<string>')
-        f = tag_count.TagCountFormatter(f, tag_counts)
-        f.uri('<string>')
-        return f
-=======
     formatter_name = 'tag_count'
->>>>>>> 36b04ed5
 
     def test_tag_count(self):
         p = self._formatter(_tf(), self.config)
@@ -239,11 +210,7 @@
         p.feature(f)
         p.scenario(s)
 
-<<<<<<< HEAD
-        eq_(counts, {'ham': ['<string>:1'], 'spam': ['<string>:1']})
-=======
         eq_(p.tag_counts, {'ham': [ f, s ], 'spam': [ f ], 'foo': [ s ]})
->>>>>>> 36b04ed5
 
 
 class MultipleFormattersTests(FormatterTests):
@@ -252,13 +219,6 @@
     def setUp(self):
         self.config = Mock()
         self.config.color = True
-<<<<<<< HEAD
-        self.config.outputs = [sys.stdout for i in self.formatters]
-        self.config.format = self.formatters
-
-    def _formatters(self, file, config):
-        fs = formatters.get_formatter(config, [file])
-=======
         self.config.outputs = [ StreamOpener(stream=sys.stdout)
                                 for i in self.formatters ]
         self.config.format = self.formatters
@@ -266,7 +226,6 @@
     def _formatters(self, file, config):
         stream_opener = StreamOpener(stream=file)
         fs = formatters.get_formatter(config, [stream_opener])
->>>>>>> 36b04ed5
         for f in fs:
             f.uri('<string>')
         return fs
