--- conflicted
+++ resolved
@@ -1,28 +1,18 @@
-# -*- coding: utf-8 -*-
-# pylint: disable=C0103,C0301,R0201,W0401,W0614
-#   C0103   Invalid name (setUp(), ...)
-#   C0301   Line too long
-#   R0201   Method could be a function
-#   W0401   Wildcard import
-#   W0614   Unused import ... from wildcard import
-
 import struct
 import sys
 import tempfile
+
 from mock import Mock, patch
 from nose.tools import *
+
 from behave.formatter import formatters
 from behave.formatter import pretty
 from behave.formatter import tag_count
-<<<<<<< HEAD
-from behave.model import Tag, Feature, Scenario, Step
-import unittest
-=======
 
 from behave.model import Tag, Feature, Match, Scenario, Step
->>>>>>> 9cf57881
 
-class TestGetTerminalSize(unittest.TestCase):
+
+class TestGetTerminalSize(object):
     def setUp(self):
         try:
             self.ioctl_patch = patch('fcntl.ioctl')
@@ -46,7 +36,6 @@
 
     def test_termios_fallback(self):
         try:
-            __pychecker__ = "unusednames=termios"
             import termios
             return
         except ImportError:
@@ -60,10 +49,7 @@
         except ImportError:
             return
 
-        __pychecker__ = "unusednames=args,kwargs"
         def raiser(*args, **kwargs):
-            # pylint: disable=W0613
-            #   W0613   Unused argument (args, kwargs)
             raise Exception('yeehar!')
 
         self.ioctl.side_effect = raiser
@@ -96,7 +82,6 @@
 
 def _tf():
     '''Open a temp file that looks a bunch like stdout.
-    NOTE: TemporaryFile is deleted when it is closed or deleted.
     '''
     if sys.version_info[0] == 3:
         # in python3 it's got an encoding and accepts new-style strings
@@ -107,9 +92,7 @@
     return tempfile.TemporaryFile(mode='w')
 
 
-class FormatterTests(unittest.TestCase):
-    formatter_name = "plain"    #< DEFAULT
-
+class FormatterTests(object):
     def setUp(self):
         self.config = Mock()
         self.config.color = True
@@ -121,11 +104,7 @@
         self._line += 1
         return self._line
 
-    def _formatter(self, file, config, counts=None):
-        # pylint: disable=W0613,W0622
-        #   W0613   Unused argumnet (counts, needed by derived class)
-        #   W0622   Redefining built-in file
-        __pychecker__ = "unusednames=counts"
+    def _formatter(self, file, config):
         f = formatters.get_formatter(config, file)
         f.uri('<string>')
         return f
@@ -133,10 +112,6 @@
     def _feature(self, keyword=u'k\xe9yword', name=u'name', tags=[u'spam', u'ham'],
             location=u'location', description=[u'description'], scenarios=[],
             background=None):
-        # pylint: disable=W0102,W0613
-        #   W0102   Dangerous default value [...]
-        #   W0613   Unused argument (args, kwargs)
-        __pychecker__ = "unusednames=location"
         line = self.line
         tags = [Tag(name, line) for name in tags]
         return Feature('<string>', line, keyword, name, tags=tags,
@@ -144,8 +119,6 @@
             background=background)
 
     def _scenario(self, keyword=u'k\xe9yword', name=u'name', tags=[], steps=[]):
-        # pylint: disable=W0102
-        #   W0102   Dangerous default value [...]
         line = self.line
         tags = [Tag(name, line) for name in tags]
         return Scenario('<string>', line, keyword, name, tags=tags, steps=steps)
@@ -201,18 +174,12 @@
 class TestJson(FormatterTests):
     formatter_name = 'json'
 
-class TestProgress(FormatterTests):
-    formatter_name = "progress"
-
-class TestProgress(FormatterTests):
-    formatter_name = "progress2"
 
 class TestTagCount(FormatterTests):
     formatter_name = 'plain'
 
     def _formatter(self, stream, config, tag_counts=None):
-        if tag_counts is None:
-            tag_counts = {}
+        if tag_counts is None: tag_counts = {}
         f = formatters.get_formatter(config, stream)
         f.uri('<string>')
         f = tag_count.TagCountFormatter(f, tag_counts)
