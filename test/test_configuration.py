--- conflicted
+++ resolved
@@ -1,19 +1,13 @@
-<<<<<<< HEAD
 # -*- coding: utf-8 -*-
 # pylint: disable=C0103,R0201,W0401,W0614
 #   C0103   Invalid name (setUp(), ...)
 #   R0201   Method could be a function
 #   W0401   Wildcard import
 #   W0614   Unused import ... from wildcard import
-=======
+
 from __future__ import with_statement
 import os.path
 import tempfile
->>>>>>> 36b04ed5
-
-from __future__ import with_statement
-import os.path
-from test.testutil_tempfile import named_temporary_file
 from nose.tools import *
 from behave import configuration
 import unittest
@@ -35,28 +29,6 @@
 class TestConfiguration(unittest.TestCase):
 
     def test_read_file(self):
-<<<<<<< HEAD
-        # XXX-JE-ORIG, DEPRECATED: mktemp()
-        with named_temporary_file() as f:
-            f.write(TEST_CONFIG)
-            f.close()
-
-            tndir = os.path.dirname(f.name)
-
-            d = configuration.read_configuration(f.name)
-            eq_(d['outfiles'], [
-                os.path.normpath('/absolute/path1'),
-                os.path.normpath(os.path.join(tndir, 'relative/path2')),
-            ])
-            eq_(d['paths'], [
-                os.path.normpath('/absolute/path3'),  # -- WINDOWS-REQUIRES: normpath
-                os.path.normpath(os.path.join(tndir, 'relative/path4')),
-            ])
-            eq_(d['format'], ['pretty', 'tag-counter'])
-            eq_(d['tags'], ['@foo,~@bar', '@zap'])
-            eq_(d['stdout_capture'], False)
-            ok_('bogus' not in d)
-=======
         tn = tempfile.mktemp()
         tndir = os.path.dirname(tn)
         with open(tn, 'w') as f:
@@ -75,4 +47,3 @@
         eq_(d['tags'], ['@foo,~@bar', '@zap'])
         eq_(d['stdout_capture'], False)
         ok_('bogus' not in d)
->>>>>>> 36b04ed5
