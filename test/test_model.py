# -*- coding: utf-8 -*-
# pylint: disable=C0103,C0301,R0201,W0212,W0401,W0614
#   C0103   Invalid name (setUp(), ...)
#   C0301   Line too long
#   R0201   Method could be a function
#   W0212   Access of protected member by client class => _push(), _pop()
#   W0401   Wildcard import
#   W0613   Unused argument names
#   W0614   Unused import ... from wildcard import

from __future__ import with_statement

import re
import sys
from mock import Mock, patch
from nose.tools import *
<<<<<<< HEAD
import unittest
=======
>>>>>>> 36b04ed5
from behave import model
from behave.compat.collections import OrderedDict
from behave import step_registry
from behave.configuration import Configuration

class TestFeatureRun(unittest.TestCase):
    def setUp(self):
        self.runner = Mock()
        self.runner.feature.tags = []
        self.config = self.runner.config = Mock()
        self.context = self.runner.context = Mock()
        self.formatters = self.runner.formatters = [Mock()]
        self.run_hook = self.runner.run_hook = Mock()

    def test_formatter_feature_called(self):
        feature = model.Feature('foo.feature', 1, u'Feature', u'foo',
                                background=Mock())

        feature.run(self.runner)

        self.formatters[0].feature.assert_called_with(feature)

    def test_formatter_background_called_when_feature_has_background(self):
        feature = model.Feature('foo.feature', 1, u'Feature', u'foo',
                                background=Mock())

        feature.run(self.runner)

        self.formatters[0].background.assert_called_with(feature.background)

    def test_formatter_background_not_called_when_feature_has_no_background(self):
        feature = model.Feature('foo.feature', 1, u'Feature', u'foo')

        feature.run(self.runner)

        assert not self.formatters[0].background.called

    def test_run_runs_scenarios(self):
        scenarios = [Mock(), Mock()]
        for scenario in scenarios:
            scenario.tags = []
            scenario.run.return_value = False

        self.config.tags.check.return_value = True
        self.config.name = []

        feature = model.Feature('foo.feature', 1, u'Feature', u'foo',
                                scenarios=scenarios)

        feature.run(self.runner)

        for scenario in scenarios:
            scenario.run.assert_called_with(self.runner)

    def test_run_runs_named_scenarios(self):
        scenarios = [Mock(), Mock()]
        scenarios[0].name = 'first scenario'
        scenarios[1].name = 'second scenario'
        scenarios[0].tags = []
        scenarios[1].tags = []

        for scenario in scenarios:
            scenario.run.return_value = False

        self.config.tags.check.return_value = True
        self.config.name = ['first', 'third']
        self.config.name_re = Configuration.build_name_re(self.config.name)

        feature = model.Feature('foo.feature', 1, u'Feature', u'foo',
                                scenarios=scenarios)

        feature.run(self.runner)

        scenarios[0].run.assert_called_with(self.runner)
        assert not scenarios[1].run.called

    def test_run_runs_named_scenarios_with_regexp(self):
        scenarios = [Mock(), Mock()]
        scenarios[0].name = 'first scenario'
        scenarios[1].name = 'second scenario'
        scenarios[0].tags = []
        scenarios[1].tags = []

        for scenario in scenarios:
            scenario.run.return_value = False

        self.config.tags.check.return_value = True
        self.config.name = ['third .*', 'second .*']
        self.config.name_re = Configuration.build_name_re(self.config.name)

        feature = model.Feature('foo.feature', 1, u'Feature', u'foo',
                                scenarios=scenarios)

        feature.run(self.runner)

        assert not scenarios[0].run.called
        scenarios[1].run.assert_called_with(self.runner)

    def test_feature_hooks_not_run_if_feature_not_being_run(self):
        self.config.tags.check.return_value = False

        feature = model.Feature('foo.feature', 1, u'Feature', u'foo')

        feature.run(self.runner)

        assert not self.run_hook.called


class TestScenarioRun(unittest.TestCase):
    def setUp(self):
        self.runner = Mock()
        self.runner.feature.tags = []
        self.config = self.runner.config = Mock()
        self.config.dry_run = False
        self.context = self.runner.context = Mock()
        self.formatters = self.runner.formatters = [Mock()]
        self.run_hook = self.runner.run_hook = Mock()

    def test_run_invokes_formatter_scenario_and_steps_correctly(self):
        self.config.stdout_capture = False
        self.config.log_capture = False
        self.config.tags.check.return_value = True
        steps = [Mock(), Mock()]
        scenario = model.Scenario('foo.feature', 17, u'Scenario', u'foo',
                                  steps=steps)

        scenario.run(self.runner)

        self.formatters[0].scenario.assert_called_with(scenario)
        [step.run.assert_called_with(self.runner) for step in steps]

    if sys.version_info[0] == 3:
        stringio_target = 'io.StringIO'
    else:
        stringio_target = 'StringIO.StringIO'

    def test_handles_stdout_and_log_capture(self):
        self.config.stdout_capture = True
        self.config.log_capture = True
        self.config.tags.check.return_value = True

        steps = [Mock(), Mock()]
        scenario = model.Scenario('foo.feature', 17, u'Scenario', u'foo',
                                  steps=steps)

        scenario.run(self.runner)

        self.runner.setup_capture.assert_called_with()
        self.runner.teardown_capture.assert_called_with()

    def test_failed_step_causes_remaining_steps_to_be_skipped(self):
        self.config.stdout_capture = False
        self.config.log_capture = False
        self.config.tags.check.return_value = True

        steps = [Mock(), Mock()]
        scenario = model.Scenario('foo.feature', 17, u'Scenario', u'foo',
                                  steps=steps)
        steps[0].run.return_value = False
        steps[1].step_type = "when"
        steps[1].name = "step1"

        def step1_function(context):
            pass
        my_step_registry = step_registry.StepRegistry()
        my_step_registry.add_definition("when", "step1", step1_function)

        with patch("behave.step_registry.registry", my_step_registry):
            assert scenario.run(self.runner)
            eq_(steps[1].status, 'skipped')

    def test_failed_step_causes_context_failure_to_be_set(self):
        self.config.stdout_capture = False
        self.config.log_capture = False
        self.config.tags.check.return_value = True

        steps = [
            Mock(step_type="given", name="step0"),
            Mock(step_type="then",  name="step1"),
        ]
        scenario = model.Scenario('foo.feature', 17, u'Scenario', u'foo',
                                  steps=steps)
        steps[0].run.return_value = False

        assert scenario.run(self.runner)
        self.context._set_root_attribute.assert_called_with('failed', True)

    def test_undefined_step_causes_failed_scenario_status(self):
        self.config.stdout_capture = False
        self.config.log_capture = False
        self.config.tags.check.return_value = True

        passed_step = Mock()
        undefined_step = Mock()

        steps = [passed_step, undefined_step]
        scenario = model.Scenario('foo.feature', 17, u'Scenario', u'foo',
                                  steps=steps)
        passed_step.run.return_value = True
        passed_step.status = 'passed'
        undefined_step.run.return_value = False
        undefined_step.status = 'undefined'

        assert scenario.run(self.runner)
        eq_(undefined_step.status, 'undefined')
        eq_(scenario.status, 'failed')
        self.context._set_root_attribute.assert_called_with('failed', True)

    def test_skipped_steps_set_step_status_and_scenario_status_if_not_set(self):
        self.config.stdout_capture = False
        self.config.log_capture = False
        self.config.tags.check.return_value = False

        steps = [Mock(), Mock()]
        scenario = model.Scenario('foo.feature', 17, u'Scenario', u'foo',
                                  steps=steps)

        scenario.run(self.runner)

        assert False not in [s.status == 'skipped' for s in steps]
        eq_(scenario.status, 'skipped')

    def test_scenario_hooks_not_run_if_scenario_not_being_run(self):
        self.config.tags.check.return_value = False

        scenario = model.Scenario('foo.feature', 17, u'Scenario', u'foo')

        scenario.run(self.runner)

        assert not self.run_hook.called


class TestScenarioOutline(unittest.TestCase):
    def test_run_calls_run_on_each_generated_scenario(self):
        outline = model.ScenarioOutline('foo.featuer', 17, u'Scenario Outline',
                                        u'foo')
        outline._scenarios = [Mock(), Mock()]
        for scenario in outline._scenarios:
            scenario.run.return_value = False

        runner = Mock()
        runner.context = Mock()

        outline.run(runner)

        [s.run.assert_called_with(runner) for s in outline._scenarios]

    def test_run_stops_on_first_failure_if_requested(self):
        outline = model.ScenarioOutline('foo.featuer', 17, u'Scenario Outline',
                                        u'foo')
        outline._scenarios = [Mock(), Mock()]
        outline._scenarios[0].run.return_value = True

        runner = Mock()
        runner.context = Mock()
        config = runner.config = Mock()
        config.stop = True

        outline.run(runner)

        outline._scenarios[0].run.assert_called_with(runner)
        assert not outline._scenarios[1].run.called

    def test_run_sets_context_variable_for_outline(self):
        outline = model.ScenarioOutline('foo.featuer', 17, u'Scenario Outline',
                                        u'foo')
        outline._scenarios = [Mock(), Mock(), Mock()]
        for scenario in outline._scenarios:
            scenario.run.return_value = False

        runner = Mock()
        context = runner.context = Mock()
        config = runner.config = Mock()
        config.stop = True

        outline.run(runner)

        eq_(context._set_root_attribute.call_args_list, [
            (('active_outline', outline._scenarios[0]._row), {}),
            (('active_outline', outline._scenarios[1]._row), {}),
            (('active_outline', outline._scenarios[2]._row), {}),
            (('active_outline', None), {}),
        ])


def raiser(exception):
    # pylint: disable=W0613
    #   W0613   Unused arguments (args, kwargs)
    __pychecker__ = "unusednames=args,kwargs"
    def func(*args, **kwargs):
        raise exception
    return func


class TestStepRun(unittest.TestCase):
    # pylint: disable=R0904
    #   R0904   Too many public methods (31/30)

    def setUp(self):
        self.runner = Mock()
        self.config = self.runner.config = Mock()
        self.config.outputs = [None]
        self.context = self.runner.context = Mock()
        print ('context is', self.context)
        self.formatters = self.runner.formatters = [Mock()]
        self.step_registry = Mock()
        self.stdout_capture = self.runner.stdout_capture = Mock()
        self.stdout_capture.getvalue.return_value = ''
        self.stderr_capture = self.runner.stderr_capture = Mock()
        self.stderr_capture.getvalue.return_value = ''
        self.log_capture = self.runner.log_capture = Mock()
        self.log_capture.getvalue.return_value = ''
        self.run_hook = self.runner.run_hook = Mock()

    def test_run_appends_step_to_undefined_when_no_match_found(self):
        step = model.Step('foo.feature', 17, u'Given', 'given', u'foo')
        self.step_registry.find_match.return_value = None
        self.runner.undefined = []
        with patch('behave.step_registry.registry', self.step_registry):
            assert not step.run(self.runner)

        assert step in self.runner.undefined
        eq_(step.status, 'undefined')

    def test_run_reports_undefined_step_via_formatter_when_not_quiet(self):
        step = model.Step('foo.feature', 17, u'Given', 'given', u'foo')
        self.step_registry.find_match.return_value = None
        with patch('behave.step_registry.registry', self.step_registry):
            assert not step.run(self.runner)

        self.formatters[0].match.assert_called_with(model.NoMatch())
        self.formatters[0].result.assert_called_with(step)

    def test_run_with_no_match_does_not_touch_formatter_when_quiet(self):
        step = model.Step('foo.feature', 17, u'Given', 'given', u'foo')
        self.step_registry.find_match.return_value = None
        with patch('behave.step_registry.registry', self.step_registry):
            assert not step.run(self.runner, quiet=True)

        assert not self.formatters[0].match.called
        assert not self.formatters[0].result.called

    def test_run_when_not_quiet_reports_match_and_result(self):
        step = model.Step('foo.feature', 17, u'Given', 'given', u'foo')
        match = Mock()
        self.step_registry.find_match.return_value = match

        side_effects = (None, raiser(AssertionError('whee')),
                        raiser(Exception('whee')))
        for side_effect in side_effects:
            match.run.side_effect = side_effect
            with patch('behave.step_registry.registry', self.step_registry):
                step.run(self.runner)
            self.formatters[0].match.assert_called_with(match)
            self.formatters[0].result.assert_called_with(step)

    def test_run_when_quiet_reports_nothing(self):
        step = model.Step('foo.feature', 17, u'Given', 'given', u'foo')
        match = Mock()
        self.step_registry.find_match.return_value = match

        side_effects = (None, raiser(AssertionError('whee')),
                raiser(Exception('whee')))
        for side_effect in side_effects:
            match.run.side_effect = side_effect
            step.run(self.runner, quiet=True)
            assert not self.formatters[0].match.called
            assert not self.formatters[0].result.called

    def test_run_runs_before_hook_then_match_then_after_hook(self):
        __pychecker__ = "unusednames=args,kwargs"
        step = model.Step('foo.feature', 17, u'Given', 'given', u'foo')
        match = Mock()
        self.step_registry.find_match.return_value = match

        side_effects = (None, AssertionError('whee'), Exception('whee'))
        for side_effect in side_effects:
            # Make match.run() and runner.run_hook() the same mock so
            # we can make sure things happen in the right order.
            self.runner.run_hook = match.run = Mock()

            def effect(thing):
                # pylint: disable=W0613,W0621
                #   W0613   Unused arguments (args, kwargs)
                #   W0621   Redefining name from outer scope (raiser)
                def raiser(*args, **kwargs):
                    match.run.side_effect = None
                    if thing:
                        raise thing

                def nonraiser(*args, **kwargs):
                    match.run.side_effect = raiser

                return nonraiser

            match.run.side_effect = effect(side_effect)
            with patch('behave.step_registry.registry', self.step_registry):
                step.run(self.runner)

            eq_(match.run.call_args_list, [
                (('before_step', self.context, step), {}),
                ((self.context,), {}),
                (('after_step', self.context, step), {}),
            ])

    def test_run_sets_table_if_present(self):
        step = model.Step('foo.feature', 17, u'Given', 'given', u'foo',
                          table=Mock())
        self.step_registry.find_match.return_value = Mock()

        with patch('behave.step_registry.registry', self.step_registry):
            step.run(self.runner)

        eq_(self.context.table, step.table)

    def test_run_sets_text_if_present(self):
        step = model.Step('foo.feature', 17, u'Given', 'given', u'foo',
                          text=Mock(name='text'))
        self.step_registry.find_match.return_value = Mock()

        with patch('behave.step_registry.registry', self.step_registry):
            step.run(self.runner)

        eq_(self.context.text, step.text)

    def test_run_sets_status_to_passed_if_nothing_goes_wrong(self):
        step = model.Step('foo.feature', 17, u'Given', 'given', u'foo')
        step.error_message = None
        self.step_registry.find_match.return_value = Mock()

        with patch('behave.step_registry.registry', self.step_registry):
            step.run(self.runner)

        eq_(step.status, 'passed')
        eq_(step.error_message, None)

    def test_run_sets_status_to_failed_on_assertion_error(self):
        step = model.Step('foo.feature', 17, u'Given', 'given', u'foo')
        step.error_message = None
        match = Mock()
        match.run.side_effect = raiser(AssertionError('whee'))
        self.step_registry.find_match.return_value = match

        with patch('behave.step_registry.registry', self.step_registry):
            step.run(self.runner)

        eq_(step.status, 'failed')
        assert step.error_message.startswith('Assertion Failed')

    @patch('traceback.format_exc')
    def test_run_sets_status_to_failed_on_exception(self, format_exc):
        step = model.Step('foo.feature', 17, u'Given', 'given', u'foo')
        step.error_message = None
        match = Mock()
        match.run.side_effect = raiser(Exception('whee'))
        self.step_registry.find_match.return_value = match
        format_exc.return_value = 'something to do with an exception'

        with patch('behave.step_registry.registry', self.step_registry):
            step.run(self.runner)

        eq_(step.status, 'failed')
        eq_(step.error_message, format_exc.return_value)

    @patch('time.time')
    def test_run_calculates_duration(self, time_time):
        step = model.Step('foo.feature', 17, u'Given', 'given', u'foo')
        match = Mock()
        self.step_registry.find_match.return_value = match

        def time_time_1():
            def time_time_2():
                return 23
            time_time.side_effect = time_time_2
            return 17

        side_effects = (None, raiser(AssertionError('whee')),
                raiser(Exception('whee')))
        for side_effect in side_effects:
            match.run.side_effect = side_effect
            time_time.side_effect = time_time_1

            with patch('behave.step_registry.registry', self.step_registry):
                step.run(self.runner)
            eq_(step.duration, 23 - 17)

    def test_run_captures_stdout_and_logging(self):
        step = model.Step('foo.feature', 17, u'Given', 'given', u'foo')
        match = Mock()
        self.step_registry.find_match.return_value = match

        with patch('behave.step_registry.registry', self.step_registry):
            assert step.run(self.runner)

        self.runner.start_capture.assert_called_with()
        self.runner.stop_capture.assert_called_with()

    def test_run_appends_any_captured_stdout_on_failure(self):
        step = model.Step('foo.feature', 17, u'Given', 'given', u'foo')
        match = Mock()
        self.step_registry.find_match.return_value = match
        self.stdout_capture.getvalue.return_value = 'frogs'
        match.run.side_effect = raiser(Exception('halibut'))

        with patch('behave.step_registry.registry', self.step_registry):
            assert not step.run(self.runner)

        assert 'Captured stdout:' in step.error_message
        assert 'frogs' in step.error_message

    def test_run_appends_any_captured_logging_on_failure(self):
        step = model.Step('foo.feature', 17, u'Given', 'given', u'foo')
        match = Mock()
        self.step_registry.find_match.return_value = match
        self.log_capture.getvalue.return_value = 'toads'
        match.run.side_effect = raiser(AssertionError('kipper'))

        with patch('behave.step_registry.registry', self.step_registry):
            assert not step.run(self.runner)

        assert 'Captured logging:' in step.error_message
        assert 'toads' in step.error_message


class TestTableModel(unittest.TestCase):
    HEAD = [u'type of stuff', u'awesomeness', u'ridiculousness']
    DATA = [
        [u'fluffy', u'large', u'frequent'],
        [u'lint', u'low', u'high'],
        [u'green', u'variable', u'awkward'],
    ]

    def setUp(self):
        self.table = model.Table(self.HEAD, 0, self.DATA)

    def test_equivalence(self):
        t1 = self.table
        self.setUp()
        eq_(t1, self.table)

    def test_table_iteration(self):
        for i, row in enumerate(self.table):
            for j, cell in enumerate(row):
                eq_(cell, self.DATA[i][j])

    def test_table_row_by_index(self):
        for i in range(3):
            eq_(self.table[i], model.Row(self.HEAD, self.DATA[i], 0))

    def test_table_row_name(self):
        eq_(self.table[0]['type of stuff'], 'fluffy')
        eq_(self.table[1]['awesomeness'], 'low')
        eq_(self.table[2]['ridiculousness'], 'awkward')

    def test_table_row_index(self):
        eq_(self.table[0][0], 'fluffy')
        eq_(self.table[1][1], 'low')
        eq_(self.table[2][2], 'awkward')

    @raises(KeyError)
    def test_table_row_keyerror(self):
        # pylint: disable=W0104
        #   W0104   Statement does not seem to have any effect.
        self.table[0]['spam']

    def test_table_row_items(self):
        eq_(self.table[0].items(), zip(self.HEAD, self.DATA[0]))

<<<<<<< HEAD
class TestModelRow(unittest.TestCase):
=======

class TestModelRow(object):
>>>>>>> 36b04ed5
    HEAD = [u'name',  u'sex',    u'age']
    DATA = [u'Alice', u'female', u'12']

    def setUp(self):
        self.row = model.Row(self.HEAD, self.DATA, 0)

    def test_len(self):
        eq_(len(self.row), 3)

    def test_getitem_with_valid_colname(self):
        eq_(self.row['name'], u'Alice')
        eq_(self.row['sex'],  u'female')
        eq_(self.row['age'],  u'12')

    @raises(KeyError)
    def test_getitem_with_unknown_colname(self):
        self.row['__UNKNOWN_COLUMN__']

    def test_getitem_with_valid_index(self):
        eq_(self.row[0], u'Alice')
        eq_(self.row[1], u'female')
        eq_(self.row[2], u'12')

    @raises(IndexError)
    def test_getitem_with_invalid_index(self):
        colsize = len(self.row)
        eq_(colsize, 3)
        self.row[colsize]

    def test_get_with_valid_colname(self):
        eq_(self.row.get('name'), u'Alice')
        eq_(self.row.get('sex'),  u'female')
        eq_(self.row.get('age'),  u'12')

    def test_getitem_with_unknown_colname_should_return_default(self):
        eq_(self.row.get('__UNKNOWN_COLUMN__', 'XXX'), u'XXX')

    def test_as_dict(self):
        data1 = self.row.as_dict()
        data2 = dict(self.row.as_dict())
        assert isinstance(data1, dict)
        assert isinstance(data2, dict)
        assert isinstance(data1, OrderedDict)
        # -- REQUIRES: Python2.7 or ordereddict installed.
        # assert not isinstance(data2, OrderedDict)
        eq_(data1, data2)
        eq_(data1['name'], u'Alice')
        eq_(data1['sex'],  u'female')
        eq_(data1['age'],  u'12')<|MERGE_RESOLUTION|>--- conflicted
+++ resolved
@@ -14,14 +14,11 @@
 import sys
 from mock import Mock, patch
 from nose.tools import *
-<<<<<<< HEAD
-import unittest
-=======
->>>>>>> 36b04ed5
 from behave import model
 from behave.compat.collections import OrderedDict
 from behave import step_registry
 from behave.configuration import Configuration
+import unittest
 
 class TestFeatureRun(unittest.TestCase):
     def setUp(self):
@@ -586,12 +583,8 @@
     def test_table_row_items(self):
         eq_(self.table[0].items(), zip(self.HEAD, self.DATA[0]))
 
-<<<<<<< HEAD
-class TestModelRow(unittest.TestCase):
-=======
 
 class TestModelRow(object):
->>>>>>> 36b04ed5
     HEAD = [u'name',  u'sex',    u'age']
     DATA = [u'Alice', u'female', u'12']
 
