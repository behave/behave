--- conflicted
+++ resolved
@@ -1,14 +1,3 @@
-<<<<<<< HEAD
-# -*- coding: utf-8 -*-
-# pylint: disable=C0103,C0301,R0201,W0212,W0401,W0614
-#   C0103   Invalid name (setUp(), ...)
-#   C0301   Line too long
-#   R0201   Method could be a function
-#   W0212   Access of protected member by client class => _push(), _pop()
-#   W0401   Wildcard import
-#   W0613   Unused argument names
-#   W0614   Unused import ... from wildcard import
-
 from __future__ import with_statement
 
 from collections import defaultdict
@@ -16,18 +5,16 @@
 import StringIO
 import sys
 import warnings
+import tempfile
+
 from mock import Mock, patch
 from nose.tools import *
+
 from behave import model, runner, step_registry
 from behave.configuration import ConfigError
 from behave.log_capture import LoggingCapture
-import unittest
-from test.testutil_tempfile import named_temporary_file
-
-class TestContext(unittest.TestCase):
-    # pylint: disable=W0212
-    #   W0212   Access of protected member by client class => _push(), _pop()
-
+
+class TestContext(object):
     def setUp(self):
         r = Mock()
         self.config = r.config = Mock()
@@ -89,7 +76,6 @@
         assert getattr(self.context, 'third_thing', None) is None, '%s is not None' % self.context.third_thing
 
     def test_masking_existing_user_attribute_when_verbose_causes_warning(self):
-        __pychecker__ = "unusednames=kwargs"
         warns = []
 
         def catch_warning(*args, **kwargs):
@@ -116,7 +102,6 @@
         assert 'tutorial' in info, '"tutorial" not in %r' % (info, )
 
     def test_masking_existing_user_attribute_when_not_verbose_causes_no_warning(self):
-        __pychecker__ = "unusednames=kwargs"
         warns = []
 
         def catch_warning(*args, **kwargs):
@@ -137,9 +122,6 @@
         assert not warns
 
     def test_behave_masking_user_attribute_causes_warning(self):
-        # pylint: disable=W0622
-        #   W0622   Redefining built-in (file)
-        __pychecker__ = "no-shadowbuiltin unusednames=kwargs"
         warns = []
 
         def catch_warning(*args, **kwargs):
@@ -166,9 +148,6 @@
         assert file in info, '%r not in %r' % (file, info)
 
     def test_setting_root_attribute_that_masks_existing_causes_warning(self):
-        # pylint: disable=W0622
-        #   W0622   Redefining built-in (file)
-        __pychecker__ = "no-shadowbuiltin unusednames=kwargs"
         warns = []
 
         def catch_warning(*args, **kwargs):
@@ -201,9 +180,8 @@
         del self.context.thing
         eq_('thing' in self.context, False)
 
-    # XXX-JE-NOTE: method name was duplicated, renamed to: ...2()
     @raises(AttributeError)
-    def test_context_deletable2(self):
+    def test_context_deletable(self):
         eq_('thing' in self.context, False)
         self.context.thing = 'stuff'
         eq_('thing' in self.context, True)
@@ -212,7 +190,7 @@
         del self.context.thing
 
 
-class TestRunner(unittest.TestCase):
+class TestRunner(object):
     def test_load_hooks_execfiles_hook_file(self):
         with patch('behave.runner.exec_file') as ef:
             with patch('os.path.exists') as exists:
@@ -228,8 +206,6 @@
                 ef.assert_called_with(hooks_path, r.hooks)
 
     def test_run_hook_runs_a_hook_that_exists(self):
-        # pylint: disable=W0142
-        #   W0142   Used * or ** magic
         r = runner.Runner(None)
         r.config = Mock()
         r.config.dry_run = False
@@ -340,20 +316,15 @@
         r.log_capture.abandon.assert_called_with()
 
     def test_exec_file(self):
-        # XXX-JE-ORIG, DEPRECATED: fn = tempfile.mktemp()
-        # with open(fn, 'w') as f:
-        #   f.write('spam = __file__\n')
-        with named_temporary_file() as f:
+        fn = tempfile.mktemp()
+        with open(fn, 'w') as f:
             f.write('spam = __file__\n')
-            f.close()
-            g = {}
-            l = {}
-            runner.exec_file(f.name, g, l)
-            assert '__file__' in l
-            # XXX-JE-ORIG: assert 'spam' in l, '"spam" variable not set in locals (%r)' % (g, l)
-            # XXX-JE-NOTE: Formatting mismatch: Too many args.
-            assert 'spam' in l, '"spam" variable not set in locals (%r)' % l
-            eq_(l['spam'], f.name)
+        g = {}
+        l = {}
+        runner.exec_file(fn, g, l)
+        assert '__file__' in l
+        assert 'spam' in l, '"spam" variable not set in locals (%r)' % (g, l)
+        eq_(l['spam'], fn)
 
     def test_run_returns_true_if_everything_passed(self):
         r = runner.Runner(Mock())
@@ -370,7 +341,7 @@
         assert not r.run()
 
 
-class TestRunWithPaths(unittest.TestCase):
+class TestRunWithPaths(object):
     def setUp(self):
         self.config = Mock()
         self.config.reporters = []
@@ -474,8 +445,6 @@
         self.calls = []
 
     def listdir(self, dir):
-        # pylint: disable=W0622
-        #   W0622   Redefining built-in dir
         self.calls.append(('listdir', dir))
         return self.dirs.get(dir, [])
 
@@ -515,15 +484,13 @@
 
     def join(self, a, b, orig=os.path.join):
         return orig(a, b)
-    # -- MORE: Needed for tests when monkey-patching os.path, etc.
-    # XXX-JE-OLD: def normpath(self, path, orig=os.path.normpath):
-    # XXX-JE-OLD:    return orig(path)
+
     def split(self, path, orig=os.path.split):
         return orig(path)
 
 
 
-class TestFeatureDirectory(unittest.TestCase):
+class TestFeatureDirectory(object):
     def test_default_path_no_steps(self):
         config = Mock()
         config.paths = []
@@ -534,8 +501,6 @@
 
         # will look for a "features" directory and not find one
         with patch('os.path', fs):
-            # pylint: disable=E0602
-            #   E0602   Undefined variable "assert_raises"
             assert_raises(ConfigError, r.setup_paths)
 
         ok_(('isdir', os.path.join(fs.base, 'features', 'steps')) in fs.calls)
@@ -549,8 +514,6 @@
         fs = FsMock('features/steps/')
         with patch('os.path', fs):
             with patch('os.walk', fs.walk):
-                # pylint: disable=E0602
-                #   E0602   Undefined variable "assert_raises"
                 assert_raises(ConfigError, r.setup_paths)
 
     def test_default_path(self):
@@ -597,8 +560,6 @@
         with patch('os.path', fs):
             with patch('os.walk', fs.walk):
                 with r.path_manager:
-                    # pylint: disable=E0602
-                    #   E0602   Undefined variable "assert_raises"
                     assert_raises(ConfigError, r.setup_paths)
 
     def test_supplied_feature_directory(self):
@@ -628,8 +589,6 @@
 
         with patch('os.path', fs):
             with patch('os.walk', fs.walk):
-                # pylint: disable=E0602
-                #   E0602   Undefined variable "assert_raises"
                 assert_raises(ConfigError, r.setup_paths)
 
         ok_(('isdir', os.path.join(fs.base, 'spam', 'steps')) in fs.calls)
@@ -642,619 +601,7 @@
 
         fs = FsMock()
 
-        with patch('os.path', fs):
-            with patch('os.walk', fs.walk):
-                # pylint: disable=E0602
-                #   E0602   Undefined variable "assert_raises"
-                assert_raises(ConfigError, r.setup_paths)
-
-=======
-from __future__ import with_statement
-
-from collections import defaultdict
-import os.path
-import StringIO
-import sys
-import warnings
-import tempfile
-
-from mock import Mock, patch
-from nose.tools import *
-
-from behave import model, runner, step_registry
-from behave.configuration import ConfigError
-from behave.log_capture import LoggingCapture
-
-class TestContext(object):
-    def setUp(self):
-        r = Mock()
-        self.config = r.config = Mock()
-        r.config.verbose = False
-        self.context = runner.Context(r)
-
-    def test_context_contains(self):
-        eq_('thing' in self.context, False)
-        self.context.thing = 'stuff'
-        eq_('thing' in self.context, True)
-        self.context._push()
-        eq_('thing' in self.context, True)
-
-    def test_attribute_set_at_upper_level_visible_at_lower_level(self):
-        self.context.thing = 'stuff'
-        self.context._push()
-        eq_(self.context.thing, 'stuff')
-
-    def test_attribute_set_at_lower_level_not_visible_at_upper_level(self):
-        self.context._push()
-        self.context.thing = 'stuff'
-        self.context._pop()
-        assert getattr(self.context, 'thing', None) is None
-
-    def test_attributes_set_at_upper_level_visible_at_lower_level(self):
-        self.context.thing = 'stuff'
-        self.context._push()
-        eq_(self.context.thing, 'stuff')
-        self.context.other_thing = 'more stuff'
-        self.context._push()
-        eq_(self.context.thing, 'stuff')
-        eq_(self.context.other_thing, 'more stuff')
-        self.context.third_thing = 'wombats'
-        self.context._push()
-        eq_(self.context.thing, 'stuff')
-        eq_(self.context.other_thing, 'more stuff')
-        eq_(self.context.third_thing, 'wombats')
-
-    def test_attributes_set_at_lower_level_not_visible_at_upper_level(self):
-        self.context.thing = 'stuff'
-
-        self.context._push()
-        self.context.other_thing = 'more stuff'
-
-        self.context._push()
-        self.context.third_thing = 'wombats'
-        eq_(self.context.thing, 'stuff')
-        eq_(self.context.other_thing, 'more stuff')
-        eq_(self.context.third_thing, 'wombats')
-
-        self.context._pop()
-        eq_(self.context.thing, 'stuff')
-        eq_(self.context.other_thing, 'more stuff')
-        assert getattr(self.context, 'third_thing', None) is None, '%s is not None' % self.context.third_thing
-
-        self.context._pop()
-        eq_(self.context.thing, 'stuff')
-        assert getattr(self.context, 'other_thing', None) is None, '%s is not None' % self.context.other_thing
-        assert getattr(self.context, 'third_thing', None) is None, '%s is not None' % self.context.third_thing
-
-    def test_masking_existing_user_attribute_when_verbose_causes_warning(self):
-        warns = []
-
-        def catch_warning(*args, **kwargs):
-            warns.append(args[0])
-
-        old_showwarning = warnings.showwarning
-        warnings.showwarning = catch_warning
-
-        self.config.verbose = True
-        with self.context.user_mode():
-            self.context.thing = 'stuff'
-            self.context._push()
-            self.context.thing = 'other stuff'
-
-        warnings.showwarning = old_showwarning
-
-        print repr(warns)
-        assert warns, 'warns is empty!'
-        warning = warns[0]
-        assert isinstance(warning, runner.ContextMaskWarning), 'warning is not a ContextMaskWarning'
-        info = warning.args[0]
-        assert info.startswith('user code'), "%r doesn't start with 'user code'" % info
-        assert "'thing'" in info, '%r not in %r' % ("'thing'", info)
-        assert 'tutorial' in info, '"tutorial" not in %r' % (info, )
-
-    def test_masking_existing_user_attribute_when_not_verbose_causes_no_warning(self):
-        warns = []
-
-        def catch_warning(*args, **kwargs):
-            warns.append(args[0])
-
-        old_showwarning = warnings.showwarning
-        warnings.showwarning = catch_warning
-
-        # explicit
-        self.config.verbose = False
-        with self.context.user_mode():
-            self.context.thing = 'stuff'
-            self.context._push()
-            self.context.thing = 'other stuff'
-
-        warnings.showwarning = old_showwarning
-
-        assert not warns
-
-    def test_behave_masking_user_attribute_causes_warning(self):
-        warns = []
-
-        def catch_warning(*args, **kwargs):
-            warns.append(args[0])
-
-        old_showwarning = warnings.showwarning
-        warnings.showwarning = catch_warning
-
-        with self.context.user_mode():
-            self.context.thing = 'stuff'
-        self.context._push()
-        self.context.thing = 'other stuff'
-
-        warnings.showwarning = old_showwarning
-
-        print repr(warns)
-        assert warns, 'warns is empty!'
-        warning = warns[0]
-        assert isinstance(warning, runner.ContextMaskWarning), 'warning is not a ContextMaskWarning'
-        info = warning.args[0]
-        assert info.startswith('behave runner'), "%r doesn't start with 'behave runner'" % info
-        assert "'thing'" in info, '%r not in %r' % ("'thing'", info)
-        file = __file__.rsplit('.', 1)[0]
-        assert file in info, '%r not in %r' % (file, info)
-
-    def test_setting_root_attribute_that_masks_existing_causes_warning(self):
-        warns = []
-
-        def catch_warning(*args, **kwargs):
-            warns.append(args[0])
-
-        old_showwarning = warnings.showwarning
-        warnings.showwarning = catch_warning
-
-        with self.context.user_mode():
-            self.context._push()
-            self.context.thing = 'teak'
-        self.context._set_root_attribute('thing', 'oak')
-
-        warnings.showwarning = old_showwarning
-
-        print repr(warns)
-        assert warns
-        warning = warns[0]
-        assert isinstance(warning, runner.ContextMaskWarning)
-        info = warning.args[0]
-        assert info.startswith('behave runner'), "%r doesn't start with 'behave runner'" % info
-        assert "'thing'" in info, '%r not in %r' % ("'thing'", info)
-        file = __file__.rsplit('.', 1)[0]
-        assert file in info, '%r not in %r' % (file, info)
-
-    def test_context_deletable(self):
-        eq_('thing' in self.context, False)
-        self.context.thing = 'stuff'
-        eq_('thing' in self.context, True)
-        del self.context.thing
-        eq_('thing' in self.context, False)
-
-    @raises(AttributeError)
-    def test_context_deletable(self):
-        eq_('thing' in self.context, False)
-        self.context.thing = 'stuff'
-        eq_('thing' in self.context, True)
-        self.context._push()
-        eq_('thing' in self.context, True)
-        del self.context.thing
-
-
-class TestRunner(object):
-    def test_load_hooks_execfiles_hook_file(self):
-        with patch('behave.runner.exec_file') as ef:
-            with patch('os.path.exists') as exists:
-                exists.return_value = True
-                base_dir = 'fake/path'
-                hooks_path = os.path.join(base_dir, 'environment.py')
-
-                r = runner.Runner(None)
-                r.base_dir = base_dir
-                r.load_hooks()
-
-                exists.assert_called_with(hooks_path)
-                ef.assert_called_with(hooks_path, r.hooks)
-
-    def test_run_hook_runs_a_hook_that_exists(self):
-        r = runner.Runner(None)
-        r.config = Mock()
-        r.config.dry_run = False
-        r.hooks['before_lunch'] = hook = Mock()
-        args = (runner.Context(Mock()), Mock(), Mock())
-        r.run_hook('before_lunch', *args)
-
-        hook.assert_called_with(*args)
-
-    def test_run_hook_does_not_runs_a_hook_that_exists_if_dry_run(self):
-        r = runner.Runner(None)
-        r.config = Mock()
-        r.config.dry_run = True
-        r.hooks['before_lunch'] = hook = Mock()
-        args = (runner.Context(Mock()), Mock(), Mock())
-        r.run_hook('before_lunch', *args)
-
-        assert len(hook.call_args_list) == 0
-
-    def test_setup_capture_creates_stringio_for_stdout(self):
-        r = runner.Runner(Mock())
-        r.config.stdout_capture = True
-        r.config.log_capture = False
-        r.context = Mock()
-
-        r.setup_capture()
-
-        assert r.stdout_capture is not None
-        assert isinstance(r.stdout_capture, StringIO.StringIO)
-
-    def test_setup_capture_does_not_create_stringio_if_not_wanted(self):
-        r = runner.Runner(Mock())
-        r.config.stdout_capture = False
-        r.config.stderr_capture = False
-        r.config.log_capture = False
-
-        r.setup_capture()
-
-        assert r.stdout_capture is None
-
-    @patch('behave.runner.LoggingCapture')
-    def test_setup_capture_creates_memory_handler_for_logging(self, handler):
-        r = runner.Runner(Mock())
-        r.config.stdout_capture = False
-        r.config.log_capture = True
-        r.context = Mock()
-
-        r.setup_capture()
-
-        assert r.log_capture is not None
-        handler.assert_called_with(r.config)
-        r.log_capture.inveigle.assert_called_with()
-
-    def test_setup_capture_does_not_create_memory_handler_if_not_wanted(self):
-        r = runner.Runner(Mock())
-        r.config.stdout_capture = False
-        r.config.stderr_capture = False
-        r.config.log_capture = False
-
-        r.setup_capture()
-
-        assert r.log_capture is None
-
-    def test_start_stop_capture_switcheroos_sys_stdout(self):
-        old_stdout = sys.stdout
-        sys.stdout = new_stdout = Mock()
-
-        r = runner.Runner(Mock())
-        r.config.stdout_capture = True
-        r.config.log_capture = False
-        r.context = Mock()
-
-        r.setup_capture()
-        r.start_capture()
-
-        eq_(sys.stdout, r.stdout_capture)
-
-        r.stop_capture()
-
-        eq_(sys.stdout, new_stdout)
-
-        sys.stdout = old_stdout
-
-    def test_start_stop_capture_leaves_sys_stdout_alone_if_off(self):
-        r = runner.Runner(Mock())
-        r.config.stdout_capture = False
-        r.config.log_capture = False
-
-        old_stdout = sys.stdout
-
-        r.start_capture()
-
-        eq_(sys.stdout, old_stdout)
-
-        r.stop_capture()
-
-        eq_(sys.stdout, old_stdout)
-
-    def test_teardown_capture_removes_log_tap(self):
-        r = runner.Runner(Mock())
-        r.config.stdout_capture = False
-        r.config.log_capture = True
-
-        r.log_capture = Mock()
-
-        r.teardown_capture()
-
-        r.log_capture.abandon.assert_called_with()
-
-    def test_exec_file(self):
-        fn = tempfile.mktemp()
-        with open(fn, 'w') as f:
-            f.write('spam = __file__\n')
-        g = {}
-        l = {}
-        runner.exec_file(fn, g, l)
-        assert '__file__' in l
-        assert 'spam' in l, '"spam" variable not set in locals (%r)' % (g, l)
-        eq_(l['spam'], fn)
-
-    def test_run_returns_true_if_everything_passed(self):
-        r = runner.Runner(Mock())
-        r.setup_paths = Mock()
-        r.run_with_paths = Mock()
-        r.run_with_paths.return_value = True
-        assert r.run()
-
-    def test_run_returns_false_if_anything_failed(self):
-        r = runner.Runner(Mock())
-        r.setup_paths = Mock()
-        r.run_with_paths = Mock()
-        r.run_with_paths.return_value = False
-        assert not r.run()
-
-
-class TestRunWithPaths(object):
-    def setUp(self):
-        self.config = Mock()
-        self.config.reporters = []
-        self.runner = runner.Runner(self.config)
-        self.load_hooks = self.runner.load_hooks = Mock()
-        self.load_step_definitions = self.runner.load_step_definitions = Mock()
-        self.run_hook = self.runner.run_hook = Mock()
-        self.run_step = self.runner.run_step = Mock()
-        self.feature_files = self.runner.feature_files = Mock()
-        self.calculate_summaries = self.runner.calculate_summaries = Mock()
-
-        self.formatter_class = patch('behave.formatter.pretty.PrettyFormatter')
-        formatter_class = self.formatter_class.start()
-        formatter_class.return_value = self.formatter = Mock()
-
-    def tearDown(self):
-        self.formatter_class.stop()
-
-    def test_loads_hooks_and_step_definitions(self):
-        self.feature_files.return_value = []
-        self.runner.run_with_paths()
-
-        assert self.load_hooks.called
-        assert self.load_step_definitions.called
-
-    def test_runs_before_all_and_after_all_hooks(self):
-        # Make runner.feature_files() and runner.run_hook() the same mock so
-        # we can make sure things happen in the right order.
-        self.runner.feature_files = self.run_hook
-        self.runner.feature_files.return_value = []
-        self.runner.context = Mock()
-        self.runner.run_with_paths()
-
-        eq_(self.run_hook.call_args_list, [
-            (('before_all', self.runner.context), {}),
-            ((), {}),
-            (('after_all', self.runner.context), {}),
-        ])
-
-    @patch('behave.parser.parse_file')
-    @patch('os.path.abspath')
-    def test_parses_feature_files_and_appends_to_feature_list(self, abspath,
-                                                              parse_file):
-        feature_files = ['one', 'two', 'three']
-        feature = Mock()
-        feature.tags = []
-        feature.__iter__ = Mock(return_value=iter([]))
-        feature.run.return_value = False
-        self.runner.feature_files.return_value = feature_files
-        abspath.side_effect = lambda x: x.upper()
-        self.config.lang = 'fritz'
-        self.config.format = ['plain']
-        self.config.output.encoding = None
-        self.config.exclude = lambda s: False
-        self.config.junit = False
-        self.config.summary = False
-        parse_file.return_value = feature
-
-        self.runner.run_with_paths()
-
-        expected_parse_file_args = \
-            [((x.upper(),), {'language': 'fritz'}) for x in feature_files]
-        eq_(parse_file.call_args_list, expected_parse_file_args)
-        eq_(self.runner.features, [feature] * 3)
-
-
-class FsMock(object):
-    def __init__(self, *paths):
-        self.base = os.path.abspath('.')
-
-        # This bit of gymnastics is to support Windows. We feed in a bunch of
-        # paths in places using FsMock that assume that POSIX-style paths
-        # work. This is faster than fixing all of those but at some point we
-        # should totally do it properly with os.path.join() and all that.
-        def full_split(path):
-            bits = []
-
-            while path:
-                path, bit = os.path.split(path)
-                bits.insert(0, bit)
-
-            return bits
-
-        paths = [os.path.join(self.base, *full_split(path)) for path in paths]
-        print repr(paths)
-        self.paths = paths
-        self.files = set()
-        self.dirs = defaultdict(list)
-        separators = [sep for sep in (os.path.sep, os.path.altsep) if sep]
-        for path in paths:
-            if path[-1] in separators:
-                self.dirs[path[:-1]] = []
-                d, p = os.path.split(path[:-1])
-                while d and p:
-                    self.dirs[d].append(p)
-                    d, p = os.path.split(d)
-            else:
-                self.files.add(path)
-                d, f = os.path.split(path)
-                self.dirs[d].append(f)
-        self.calls = []
-
-    def listdir(self, dir):
-        self.calls.append(('listdir', dir))
-        return self.dirs.get(dir, [])
-
-    def isfile(self, path):
-        self.calls.append(('isfile', path))
-        return path in self.files
-
-    def isdir(self, path):
-        self.calls.append(('isdir', path))
-        return path in self.dirs
-
-    def exists(self, path):
-        self.calls.append(('exists', path))
-        return path in self.dirs or path in self.files
-
-    def walk(self, path, l=None):
-        if l is None:
-            assert path in self.dirs, '%s not in %s' % (path, self.dirs)
-            l = []
-        dirnames = []
-        filenames = []
-        for e in self.dirs[path]:
-            if os.path.join(path, e) in self.dirs:
-                dirnames.append(e)
-                self.walk(os.path.join(path, e), l)
-            else:
-                filenames.append(e)
-        l.append((path, dirnames, filenames))
-        return l
-
-    # utilities that we need
-    def dirname(self, path, orig=os.path.dirname):
-        return orig(path)
-
-    def abspath(self, path, orig=os.path.abspath):
-        return orig(path)
-
-    def join(self, a, b, orig=os.path.join):
-        return orig(a, b)
-
-    def split(self, path, orig=os.path.split):
-        return orig(path)
-
-
-
-class TestFeatureDirectory(object):
-    def test_default_path_no_steps(self):
-        config = Mock()
-        config.paths = []
-        config.verbose = True
-        r = runner.Runner(config)
-
-        fs = FsMock()
-
-        # will look for a "features" directory and not find one
-        with patch('os.path', fs):
-            assert_raises(ConfigError, r.setup_paths)
-
-        ok_(('isdir', os.path.join(fs.base, 'features', 'steps')) in fs.calls)
-
-    def test_default_path_no_features(self):
-        config = Mock()
-        config.paths = []
-        config.verbose = True
-        r = runner.Runner(config)
-
-        fs = FsMock('features/steps/')
         with patch('os.path', fs):
             with patch('os.walk', fs.walk):
                 assert_raises(ConfigError, r.setup_paths)
 
-    def test_default_path(self):
-        config = Mock()
-        config.paths = []
-        config.verbose = True
-        r = runner.Runner(config)
-
-        fs = FsMock('features/steps/', 'features/foo.feature')
-
-        with patch('os.path', fs):
-            with patch('os.walk', fs.walk):
-                with r.path_manager:
-                    r.setup_paths()
-
-        eq_(r.base_dir, os.path.abspath('features'))
-
-    def test_supplied_feature_file(self):
-        config = Mock()
-        config.paths = ['foo.feature']
-        config.verbose = True
-        r = runner.Runner(config)
-        r.context = Mock()
-
-        fs = FsMock('steps/', 'foo.feature')
-
-        with patch('os.path', fs):
-            with patch('os.walk', fs.walk):
-                with r.path_manager:
-                    r.setup_paths()
-        ok_(('isdir', os.path.join(fs.base, 'steps')) in fs.calls)
-        ok_(('isfile', os.path.join(fs.base, 'foo.feature')) in fs.calls)
-
-        eq_(r.base_dir, fs.base)
-
-    def test_supplied_feature_file_no_steps(self):
-        config = Mock()
-        config.paths = ['foo.feature']
-        config.verbose = True
-        r = runner.Runner(config)
-
-        fs = FsMock('foo.feature')
-
-        with patch('os.path', fs):
-            with patch('os.walk', fs.walk):
-                with r.path_manager:
-                    assert_raises(ConfigError, r.setup_paths)
-
-    def test_supplied_feature_directory(self):
-        config = Mock()
-        config.paths = ['spam']
-        config.verbose = True
-        r = runner.Runner(config)
-
-        fs = FsMock('spam/', 'spam/steps/', 'spam/foo.feature')
-
-        with patch('os.path', fs):
-            with patch('os.walk', fs.walk):
-                with r.path_manager:
-                    r.setup_paths()
-
-        ok_(('isdir', os.path.join(fs.base, 'spam', 'steps')) in fs.calls)
-
-        eq_(r.base_dir, os.path.join(fs.base, 'spam'))
-
-    def test_supplied_feature_directory_no_steps(self):
-        config = Mock()
-        config.paths = ['spam']
-        config.verbose = True
-        r = runner.Runner(config)
-
-        fs = FsMock('spam/', 'spam/foo.feature')
-
-        with patch('os.path', fs):
-            with patch('os.walk', fs.walk):
-                assert_raises(ConfigError, r.setup_paths)
-
-        ok_(('isdir', os.path.join(fs.base, 'spam', 'steps')) in fs.calls)
-
-    def test_supplied_feature_directory_missing(self):
-        config = Mock()
-        config.paths = ['spam']
-        config.verbose = True
-        r = runner.Runner(config)
-
-        fs = FsMock()
-
-        with patch('os.path', fs):
-            with patch('os.walk', fs.walk):
-                assert_raises(ConfigError, r.setup_paths)
-
-
->>>>>>> 9cf57881
