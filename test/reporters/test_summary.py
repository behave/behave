# -*- coding: utf-8 -*-
# pylint: disable=C0103,R0201,W0401,W0614
#   C0103   Invalid name (setUp(), ...)
#   R0201   Method could be a function
#   W0401   Wildcard import
#   W0614   Unused import ... from wildcard import

from mock import Mock, patch
from nose.tools import *
<<<<<<< HEAD
=======

>>>>>>> 9cf57881
from behave.model import ScenarioOutline, Scenario
from behave.reporter.summary import SummaryReporter, format_summary
import unittest

class TestFormatStatus(unittest.TestCase):
    def test_passed_entry_contains_label(self):
        summary = {
            'passed': 1,
            'skipped': 0,
            'failed': 0,
            'undefined': 0,
        }

        assert format_summary('fnord', summary).startswith('1 fnord passed')

    def test_passed_entry_is_pluralised(self):
        summary = {
            'passed': 10,
            'skipped': 0,
            'failed': 0,
            'undefined': 0,
        }

        assert format_summary('fnord', summary).startswith('10 fnords passed')

    def test_remaining_fields_are_present(self):
        summary = {
            'passed': 10,
            'skipped': 1,
            'failed': 2,
            'undefined': 3,
        }

        output = format_summary('fnord', summary)

        assert '1 skipped' in output
        assert '2 failed' in output
        assert '3 undefined' in output

    def test_missing_fields_are_not_present(self):
        summary = {
            'passed': 10,
            'skipped': 1,
            'failed': 2,
        }

        output = format_summary('fnord', summary)

        assert '1 skipped' in output
        assert '2 failed' in output
        assert 'undefined' not in output

<<<<<<< HEAD
class TestSummaryReporter(unittest.TestCase):
=======
class TestSummaryReporter(object):
>>>>>>> 9cf57881
    @patch('sys.stderr')
    def test_duration_is_totalled_up_and_outputted(self, stderr):
        features = [Mock(), Mock(), Mock(), Mock()]
        features[0].duration = 1.9
        features[0].status = 'passed'
        features[0].__iter__ = Mock(return_value=iter([]))
        features[1].duration = 2.7
        features[1].status = 'passed'
        features[1].__iter__ = Mock(return_value=iter([]))
        features[2].duration = 3.5
        features[2].status = 'passed'
        features[2].__iter__ = Mock(return_value=iter([]))
        features[3].duration = 4.3
        features[3].status = 'passed'
        features[3].__iter__ = Mock(return_value=iter([]))

        config = Mock()
        reporter = SummaryReporter(config)

        for f in features:
            reporter.feature(f)
        eq_(round(reporter.duration, 3), 12.400)

        reporter.end()
        output = stderr.write.call_args_list[-1][0][0]
        minutes = int(reporter.duration / 60)
        seconds = reporter.duration % 60

        assert '%dm' % (minutes,) in output
        assert '%02.1f' % (seconds,) in output

    @patch('sys.stderr')
    @patch('behave.reporter.summary.format_summary')
<<<<<<< HEAD
    def test_feature_status_is_collected_and_reported(self, format_summary, 
                                                      stderr):
        # pylint: disable=W0621
        #   W0621   Redefining name ... from outer scope (format_summary)
=======
    def test_feature_status_is_collected_and_reported(self, format_summary,
                                                      stderr):
>>>>>>> 9cf57881
        features = [Mock(), Mock(), Mock(), Mock(), Mock()]
        features[0].duration = 1.9
        features[0].status = 'passed'
        features[0].__iter__ = Mock(return_value=iter([]))
        features[1].duration = 2.7
        features[1].status = 'failed'
        features[1].__iter__ = Mock(return_value=iter([]))
        features[2].duration = 3.5
        features[2].status = 'skipped'
        features[2].__iter__ = Mock(return_value=iter([]))
        features[3].duration = 4.3
        features[3].status = 'passed'
        features[3].__iter__ = Mock(return_value=iter([]))
        features[4].duration = 5.1
        features[4].status = None
        features[4].__iter__ = Mock(return_value=iter([]))

        config = Mock()
        reporter = SummaryReporter(config)

        for f in features:
            reporter.feature(f)
        reporter.end()

        expected = {
            'passed': 2,
            'failed': 1,
            'skipped': 2,
            'untested': 0,
        }

        eq_(format_summary.call_args_list[0][0], ('feature', expected))

    @patch('sys.stderr')
    @patch('behave.reporter.summary.format_summary')
<<<<<<< HEAD
    def test_scenario_status_is_collected_and_reported(self, format_summary, 
												       stderr):
        # pylint: disable=W0621
        #   W0621   Redefining name ... from outer scope (format_summary)
=======
    def test_scenario_status_is_collected_and_reported(self, format_summary,
                                                       stderr):
>>>>>>> 9cf57881
        feature = Mock()
        scenarios = [Mock(), Mock(), Mock(), Mock(), Mock()]
        scenarios[0].status = 'failed'
        scenarios[0].__iter__ = Mock(return_value=iter([]))
        scenarios[1].status = 'failed'
        scenarios[1].__iter__ = Mock(return_value=iter([]))
        scenarios[2].status = 'skipped'
        scenarios[2].__iter__ = Mock(return_value=iter([]))
        scenarios[3].status = 'passed'
        scenarios[3].__iter__ = Mock(return_value=iter([]))
        scenarios[4].status = None
        scenarios[4].__iter__ = Mock(return_value=iter([]))
        feature.status = 'failed'
        feature.duration = 12.3
        feature.__iter__ = Mock(return_value=iter(scenarios))

        config = Mock()
        reporter = SummaryReporter(config)

        reporter.feature(feature)
        reporter.end()

        expected = {
            'passed': 1,
            'failed': 2,
            'skipped': 2,
            'untested': 0,
        }

        eq_(format_summary.call_args_list[1][0], ('scenario', expected))

    @patch('behave.reporter.summary.format_summary')
    @patch('sys.stderr')
<<<<<<< HEAD
    def test_scenario_outline_status_is_collected_and_reported(self, stderr, 
                                                              format_summary):
        # FIX: issue40
        # ENSURE: ScenarioOutline's scenarios are walked and collected.
=======
    def test_scenario_outline_status_is_collected_and_reported(self, stderr,
                                                               format_summary):
>>>>>>> 9cf57881
        feature = Mock()
        scenarios = [ ScenarioOutline(u"<string>", 0, u"scenario_outline", u"name"),
                      Mock(), Mock(), Mock() ]
        subscenarios = [ Mock(), Mock(), Mock(), Mock() ]
        subscenarios[0].status = 'passed'
        subscenarios[0].__iter__ = Mock(return_value=iter([]))
        subscenarios[1].status = 'failed'
        subscenarios[1].__iter__ = Mock(return_value=iter([]))
        subscenarios[2].status = 'failed'
        subscenarios[2].__iter__ = Mock(return_value=iter([]))
        subscenarios[3].status = 'skipped'
        subscenarios[3].__iter__ = Mock(return_value=iter([]))
        scenarios[0]._scenarios = subscenarios
        scenarios[1].status = 'failed'
        scenarios[1].__iter__ = Mock(return_value=iter([]))
        scenarios[2].status = 'skipped'
        scenarios[2].__iter__ = Mock(return_value=iter([]))
        scenarios[3].status = 'passed'
        scenarios[3].__iter__ = Mock(return_value=iter([]))
        feature.status = 'failed'
        feature.duration = 12.4
        feature.__iter__ = Mock(return_value=iter(scenarios))

        config = Mock()
        reporter = SummaryReporter(config)

        reporter.feature(feature)
        reporter.end()

        expected = {
            'passed': 2,
            'failed': 3,
            'skipped': 2,
            'untested': 0,
            }

        eq_(format_summary.call_args_list[1][0], ('scenario', expected))

    @patch('sys.stderr')
    @patch('behave.reporter.summary.format_summary')
    def test_step_status_is_collected_and_reported(self, format_summary,
                                                   stderr):
<<<<<<< HEAD
        # pylint: disable=W0621
        #   W0621   Redefining name ... from outer scope (format_summary)
=======
>>>>>>> 9cf57881
        feature = Mock()
        scenario = Mock()
        steps = [Mock(), Mock(), Mock(), Mock(), Mock()]
        steps[0].status = 'failed'
        steps[0].__iter__ = Mock(return_value=iter([]))
        steps[1].status = 'undefined'
        steps[1].__iter__ = Mock(return_value=iter([]))
        steps[2].status = 'passed'
        steps[2].__iter__ = Mock(return_value=iter([]))
        steps[3].status = 'passed'
        steps[3].__iter__ = Mock(return_value=iter([]))
        steps[4].status = None
        steps[4].__iter__ = Mock(return_value=iter([]))
        feature.status = 'failed'
        feature.duration = 12.3
        feature.__iter__ = Mock(return_value=iter([scenario]))
        scenario.status = 'failed'
        scenario.__iter__ = Mock(return_value=iter(steps))

        config = Mock()
        reporter = SummaryReporter(config)

        reporter.feature(feature)
        reporter.end()

        expected = {
            'passed': 2,
            'failed': 1,
            'skipped': 1,
            'untested': 0,
            'undefined': 1,
        }

        eq_(format_summary.call_args_list[2][0], ('step', expected))<|MERGE_RESOLUTION|>--- conflicted
+++ resolved
@@ -1,21 +1,10 @@
-# -*- coding: utf-8 -*-
-# pylint: disable=C0103,R0201,W0401,W0614
-#   C0103   Invalid name (setUp(), ...)
-#   R0201   Method could be a function
-#   W0401   Wildcard import
-#   W0614   Unused import ... from wildcard import
-
 from mock import Mock, patch
 from nose.tools import *
-<<<<<<< HEAD
-=======
-
->>>>>>> 9cf57881
+
 from behave.model import ScenarioOutline, Scenario
 from behave.reporter.summary import SummaryReporter, format_summary
-import unittest
-
-class TestFormatStatus(unittest.TestCase):
+
+class TestFormatStatus(object):
     def test_passed_entry_contains_label(self):
         summary = {
             'passed': 1,
@@ -63,11 +52,7 @@
         assert '2 failed' in output
         assert 'undefined' not in output
 
-<<<<<<< HEAD
-class TestSummaryReporter(unittest.TestCase):
-=======
 class TestSummaryReporter(object):
->>>>>>> 9cf57881
     @patch('sys.stderr')
     def test_duration_is_totalled_up_and_outputted(self, stderr):
         features = [Mock(), Mock(), Mock(), Mock()]
@@ -87,8 +72,7 @@
         config = Mock()
         reporter = SummaryReporter(config)
 
-        for f in features:
-            reporter.feature(f)
+        [reporter.feature(f) for f in features]
         eq_(round(reporter.duration, 3), 12.400)
 
         reporter.end()
@@ -101,15 +85,8 @@
 
     @patch('sys.stderr')
     @patch('behave.reporter.summary.format_summary')
-<<<<<<< HEAD
-    def test_feature_status_is_collected_and_reported(self, format_summary, 
-                                                      stderr):
-        # pylint: disable=W0621
-        #   W0621   Redefining name ... from outer scope (format_summary)
-=======
     def test_feature_status_is_collected_and_reported(self, format_summary,
                                                       stderr):
->>>>>>> 9cf57881
         features = [Mock(), Mock(), Mock(), Mock(), Mock()]
         features[0].duration = 1.9
         features[0].status = 'passed'
@@ -130,8 +107,7 @@
         config = Mock()
         reporter = SummaryReporter(config)
 
-        for f in features:
-            reporter.feature(f)
+        [reporter.feature(f) for f in features]
         reporter.end()
 
         expected = {
@@ -145,15 +121,8 @@
 
     @patch('sys.stderr')
     @patch('behave.reporter.summary.format_summary')
-<<<<<<< HEAD
-    def test_scenario_status_is_collected_and_reported(self, format_summary, 
-												       stderr):
-        # pylint: disable=W0621
-        #   W0621   Redefining name ... from outer scope (format_summary)
-=======
     def test_scenario_status_is_collected_and_reported(self, format_summary,
                                                        stderr):
->>>>>>> 9cf57881
         feature = Mock()
         scenarios = [Mock(), Mock(), Mock(), Mock(), Mock()]
         scenarios[0].status = 'failed'
@@ -187,15 +156,8 @@
 
     @patch('behave.reporter.summary.format_summary')
     @patch('sys.stderr')
-<<<<<<< HEAD
-    def test_scenario_outline_status_is_collected_and_reported(self, stderr, 
-                                                              format_summary):
-        # FIX: issue40
-        # ENSURE: ScenarioOutline's scenarios are walked and collected.
-=======
     def test_scenario_outline_status_is_collected_and_reported(self, stderr,
                                                                format_summary):
->>>>>>> 9cf57881
         feature = Mock()
         scenarios = [ ScenarioOutline(u"<string>", 0, u"scenario_outline", u"name"),
                       Mock(), Mock(), Mock() ]
@@ -238,11 +200,6 @@
     @patch('behave.reporter.summary.format_summary')
     def test_step_status_is_collected_and_reported(self, format_summary,
                                                    stderr):
-<<<<<<< HEAD
-        # pylint: disable=W0621
-        #   W0621   Redefining name ... from outer scope (format_summary)
-=======
->>>>>>> 9cf57881
         feature = Mock()
         scenario = Mock()
         steps = [Mock(), Mock(), Mock(), Mock(), Mock()]
