--- conflicted
+++ resolved
@@ -60,11 +60,9 @@
         assert '2 failed' in output
         assert 'undefined' not in output
 
-<<<<<<< HEAD
-class TestSummaryReporter(unittest.TestCase):
-=======
+
 class TestSummaryReporter(object):
->>>>>>> 36b04ed5
+
     @patch('sys.stderr')
     def test_duration_is_totalled_up_and_outputted(self, stderr):
         features = [Mock(), Mock(), Mock(), Mock()]
@@ -99,11 +97,8 @@
     @patch('behave.reporter.summary.format_summary')
     def test_feature_status_is_collected_and_reported(self, format_summary,
                                                       stderr):
-<<<<<<< HEAD
         # pylint: disable=W0621
         #   W0621   Redefining name ... from outer scope (format_summary)
-=======
->>>>>>> 36b04ed5
         features = [Mock(), Mock(), Mock(), Mock(), Mock()]
         features[0].duration = 1.9
         features[0].status = 'passed'
@@ -138,15 +133,8 @@
 
     @patch('sys.stderr')
     @patch('behave.reporter.summary.format_summary')
-<<<<<<< HEAD
-    def test_scenario_status_is_collected_and_reported(self, format_summary, 
-												       stderr):
-        # pylint: disable=W0621
-        #   W0621   Redefining name ... from outer scope (format_summary)
-=======
     def test_scenario_status_is_collected_and_reported(self, format_summary,
                                                        stderr):
->>>>>>> 36b04ed5
         feature = Mock()
         scenarios = [Mock(), Mock(), Mock(), Mock(), Mock()]
         scenarios[0].status = 'failed'
@@ -180,15 +168,10 @@
 
     @patch('behave.reporter.summary.format_summary')
     @patch('sys.stderr')
-<<<<<<< HEAD
-    def test_scenario_outline_status_is_collected_and_reported(self, stderr, 
-                                                              format_summary):
+    def test_scenario_outline_status_is_collected_and_reported(self, stderr,
+                                                               format_summary):
         # FIX: issue40
         # ENSURE: ScenarioOutline's scenarios are walked and collected.
-=======
-    def test_scenario_outline_status_is_collected_and_reported(self, stderr,
-                                                               format_summary):
->>>>>>> 36b04ed5
         feature = Mock()
         scenarios = [ ScenarioOutline(u"<string>", 0, u"scenario_outline", u"name"),
                       Mock(), Mock(), Mock() ]
@@ -231,11 +214,6 @@
     @patch('behave.reporter.summary.format_summary')
     def test_step_status_is_collected_and_reported(self, format_summary,
                                                    stderr):
-<<<<<<< HEAD
-        # pylint: disable=W0621
-        #   W0621   Redefining name ... from outer scope (format_summary)
-=======
->>>>>>> 36b04ed5
         feature = Mock()
         scenario = Mock()
         steps = [Mock(), Mock(), Mock(), Mock(), Mock()]
