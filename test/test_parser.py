# -*- encoding: utf-8 -*-
# pylint: disable=C0103,C0301,R0201,W0212,W0401,W0614
#   C0103   Invalid name (setUp(), ...)
#   C0301   Line too long
#   R0201   Method could be a function
#   W0212   Access of protected member by client class => _push(), _pop()
#   W0401   Wildcard import
#   W0613   Unused argument names
#   W0614   Unused import ... from wildcard import

from nose.tools import *
from behave import i18n, model, parser
import unittest

class Common(unittest.TestCase):
    def compare_steps(self, steps, expected):
        have = [(s.step_type, s.keyword, s.name, s.text, s.table) for s in steps]
        eq_(have, expected)

class TestParser(Common):
    # pylint: disable=R0904
    #   R0904   Too many public methods (42/30)

    def test_parses_feature_name(self):
        feature = parser.parse_feature(u"Feature: Stuff\n")
        eq_(feature.name, "Stuff")

    def test_parses_feature_name_without_newline(self):
        feature = parser.parse_feature(u"Feature: Stuff")
        eq_(feature.name, "Stuff")

    def test_parses_feature_description(self):
        doc = u"""
Feature: Stuff
  In order to thing
  As an entity
  I want to do stuff
""".strip()
        feature = parser.parse_feature(doc)
        eq_(feature.name, "Stuff")
        eq_(feature.description,
            ["In order to thing", "As an entity", "I want to do stuff"])

    def test_parses_feature_with_a_tag(self):
        doc = u"""
@foo
Feature: Stuff
  In order to thing
  As an entity
  I want to do stuff
""".strip()
        feature = parser.parse_feature(doc)
        eq_(feature.name, "Stuff")
        eq_(feature.description,
            ["In order to thing", "As an entity", "I want to do stuff"])
        eq_(feature.tags, [model.Tag(u'foo', 1)])

    def test_parses_feature_with_more_tags(self):
        doc = u"""
@foo @bar @baz @qux @winkle_pickers @number8
Feature: Stuff
  In order to thing
  As an entity
  I want to do stuff
""".strip()
        feature = parser.parse_feature(doc)
        eq_(feature.name, "Stuff")
        eq_(feature.description,
            ["In order to thing", "As an entity", "I want to do stuff"])
        eq_(feature.tags, [model.Tag(name, 1)
            for name in (u'foo', u'bar', u'baz', u'qux', u'winkle_pickers', u'number8')])

    def test_parses_feature_with_background(self):
        doc = u"""
Feature: Stuff
  Background:
    Given there is stuff
    When I do stuff
    Then stuff happens
""".lstrip()
        feature = parser.parse_feature(doc)
        eq_(feature.name, "Stuff")
        assert(feature.background)
        self.compare_steps(feature.background.steps, [
            ('given', 'Given', 'there is stuff', None, None),
            ('when', 'When', 'I do stuff', None, None),
            ('then', 'Then', 'stuff happens', None, None),
        ])

    def test_parses_feature_with_description_and_background(self):
        doc = u"""
Feature: Stuff
  This... is... STUFF!

  Background:
    Given there is stuff
    When I do stuff
    Then stuff happens
""".lstrip()
        feature = parser.parse_feature(doc)
        eq_(feature.name, "Stuff")
        eq_(feature.description, ["This... is... STUFF!"])
        assert(feature.background)
        self.compare_steps(feature.background.steps, [
            ('given', 'Given', 'there is stuff', None, None),
            ('when', 'When', 'I do stuff', None, None),
            ('then', 'Then', 'stuff happens', None, None),
        ])

    def test_parses_feature_with_a_scenario(self):
        doc = u"""
Feature: Stuff

  Scenario: Doing stuff
    Given there is stuff
    When I do stuff
    Then stuff happens
""".lstrip()
        feature = parser.parse_feature(doc)
        eq_(feature.name, "Stuff")
        assert(len(feature.scenarios) == 1)
        eq_(feature.scenarios[0].name, 'Doing stuff')
        self.compare_steps(feature.scenarios[0].steps, [
            ('given', 'Given', 'there is stuff', None, None),
            ('when', 'When', 'I do stuff', None, None),
            ('then', 'Then', 'stuff happens', None, None),
        ])

    def test_parses_lowercase_step_keywords(self):
        doc = u"""
Feature: Stuff

  Scenario: Doing stuff
    giVeN there is stuff
    when I do stuff
    tHEn stuff happens
""".lstrip()
        feature = parser.parse_feature(doc)
        eq_(feature.name, "Stuff")
        assert(len(feature.scenarios) == 1)
        eq_(feature.scenarios[0].name, 'Doing stuff')
        self.compare_steps(feature.scenarios[0].steps, [
            ('given', 'Given', 'there is stuff', None, None),
            ('when', 'When', 'I do stuff', None, None),
            ('then', 'Then', 'stuff happens', None, None),
        ])

    def test_parses_ja_keywords(self):
        doc = u"""
機能: Stuff

  シナリオ: Doing stuff
    前提there is stuff
    もしI do stuff
    ならばstuff happens
""".lstrip()
        feature = parser.parse_feature(doc, language='ja')
        eq_(feature.name, "Stuff")
        assert(len(feature.scenarios) == 1)
        eq_(feature.scenarios[0].name, 'Doing stuff')
        self.compare_steps(feature.scenarios[0].steps, [
            ('given', u'前提', 'there is stuff', None, None),
            ('when', u'もし', 'I do stuff', None, None),
            ('then', u'ならば', 'stuff happens', None, None),
        ])

    def test_parses_feature_with_description_and_background_and_scenario(self):
        doc = u"""
Feature: Stuff
  Oh my god, it's full of stuff...

  Background:
    Given I found some stuff

  Scenario: Doing stuff
    Given there is stuff
    When I do stuff
    Then stuff happens
""".lstrip()
        feature = parser.parse_feature(doc)
        eq_(feature.name, "Stuff")
        eq_(feature.description, ["Oh my god, it's full of stuff..."])
        assert(feature.background)
        self.compare_steps(feature.background.steps, [
            ('given', 'Given', 'I found some stuff', None, None),
        ])

        assert(len(feature.scenarios) == 1)
        eq_(feature.scenarios[0].name, 'Doing stuff')
        self.compare_steps(feature.scenarios[0].steps, [
            ('given', 'Given', 'there is stuff', None, None),
            ('when', 'When', 'I do stuff', None, None),
            ('then', 'Then', 'stuff happens', None, None),
        ])

    def test_parses_feature_with_multiple_scenarios(self):
        doc = u"""
Feature: Stuff

  Scenario: Doing stuff
    Given there is stuff
    When I do stuff
    Then stuff happens

  Scenario: Doing other stuff
    When stuff happens
    Then I am stuffed

  Scenario: Doing different stuff
    Given stuff
    Then who gives a stuff
""".lstrip()
        feature = parser.parse_feature(doc)
        eq_(feature.name, "Stuff")

        assert(len(feature.scenarios) == 3)

        eq_(feature.scenarios[0].name, 'Doing stuff')
        self.compare_steps(feature.scenarios[0].steps, [
            ('given', 'Given', 'there is stuff', None, None),
            ('when', 'When', 'I do stuff', None, None),
            ('then', 'Then', 'stuff happens', None, None),
        ])

        eq_(feature.scenarios[1].name, 'Doing other stuff')
        self.compare_steps(feature.scenarios[1].steps, [
            ('when', 'When', 'stuff happens', None, None),
            ('then', 'Then', 'I am stuffed', None, None),
        ])

        eq_(feature.scenarios[2].name, 'Doing different stuff')
        self.compare_steps(feature.scenarios[2].steps, [
            ('given', 'Given', 'stuff', None, None),
            ('then', 'Then', 'who gives a stuff', None, None),
        ])

    def test_parses_feature_with_multiple_scenarios_with_tags(self):
        doc = u"""
Feature: Stuff

  Scenario: Doing stuff
    Given there is stuff
    When I do stuff
    Then stuff happens

  @one_tag
  Scenario: Doing other stuff
    When stuff happens
    Then I am stuffed

  @lots @of @tags
  Scenario: Doing different stuff
    Given stuff
    Then who gives a stuff
""".lstrip()
        feature = parser.parse_feature(doc)
        eq_(feature.name, "Stuff")

        assert(len(feature.scenarios) == 3)

        eq_(feature.scenarios[0].name, 'Doing stuff')
        self.compare_steps(feature.scenarios[0].steps, [
            ('given', 'Given', 'there is stuff', None, None),
            ('when', 'When', 'I do stuff', None, None),
            ('then', 'Then', 'stuff happens', None, None),
        ])

        eq_(feature.scenarios[1].name, 'Doing other stuff')
        eq_(feature.scenarios[1].tags, [model.Tag(u'one_tag', 1)])
        self.compare_steps(feature.scenarios[1].steps, [
            ('when', 'When', 'stuff happens', None, None),
            ('then', 'Then', 'I am stuffed', None, None),
        ])

        eq_(feature.scenarios[2].name, 'Doing different stuff')
        eq_(feature.scenarios[2].tags, [model.Tag(n, 1) for n in (u'lots', u'of', u'tags')])
        self.compare_steps(feature.scenarios[2].steps, [
            ('given', 'Given', 'stuff', None, None),
            ('then', 'Then', 'who gives a stuff', None, None),
        ])

    def test_parses_feature_with_multiple_scenarios_and_other_bits(self):
        doc = u"""
Feature: Stuff
  Stuffing

  Background:
    Given you're all stuffed

  Scenario: Doing stuff
    Given there is stuff
    When I do stuff
    Then stuff happens

  Scenario: Doing other stuff
    When stuff happens
    Then I am stuffed

  Scenario: Doing different stuff
    Given stuff
    Then who gives a stuff
""".lstrip()
        feature = parser.parse_feature(doc)
        eq_(feature.name, "Stuff")
        eq_(feature.description, ["Stuffing"])

        assert(feature.background)
        self.compare_steps(feature.background.steps, [
            ('given', 'Given', "you're all stuffed", None, None)
        ])

        assert(len(feature.scenarios) == 3)

        eq_(feature.scenarios[0].name, 'Doing stuff')
        self.compare_steps(feature.scenarios[0].steps, [
            ('given', 'Given', 'there is stuff', None, None),
            ('when', 'When', 'I do stuff', None, None),
            ('then', 'Then', 'stuff happens', None, None),
        ])

        eq_(feature.scenarios[1].name, 'Doing other stuff')
        self.compare_steps(feature.scenarios[1].steps, [
            ('when', 'When', 'stuff happens', None, None),
            ('then', 'Then', 'I am stuffed', None, None),
        ])

        eq_(feature.scenarios[2].name, 'Doing different stuff')
        self.compare_steps(feature.scenarios[2].steps, [
            ('given', 'Given', 'stuff', None, None),
            ('then', 'Then', 'who gives a stuff', None, None),
        ])

    def test_parses_feature_with_a_scenario_with_and_and_but(self):
        doc = u"""
Feature: Stuff

  Scenario: Doing stuff
    Given there is stuff
    And some other stuff
    When I do stuff
    Then stuff happens
    But not the bad stuff
""".lstrip()
        feature = parser.parse_feature(doc)
        eq_(feature.name, "Stuff")
        assert(len(feature.scenarios) == 1)
        eq_(feature.scenarios[0].name, 'Doing stuff')
        self.compare_steps(feature.scenarios[0].steps, [
            ('given', 'Given', 'there is stuff', None, None),
            ('given', 'And', 'some other stuff', None, None),
            ('when', 'When', 'I do stuff', None, None),
            ('then', 'Then', 'stuff happens', None, None),
            ('then', 'But', 'not the bad stuff', None, None),
        ])

    def test_parses_feature_with_a_step_with_a_string_argument(self):
        doc = u'''
Feature: Stuff

  Scenario: Doing stuff
    Given there is stuff:
      """
      So
      Much
      Stuff
      """
    Then stuff happens
'''.lstrip()
        feature = parser.parse_feature(doc)
        eq_(feature.name, "Stuff")
        assert(len(feature.scenarios) == 1)
        eq_(feature.scenarios[0].name, 'Doing stuff')
        self.compare_steps(feature.scenarios[0].steps, [
            ('given', 'Given', 'there is stuff', "So\nMuch\nStuff", None),
            ('then', 'Then', 'stuff happens', None, None),
        ])

    def test_parses_string_argument_correctly_handle_whitespace(self):
        doc = u'''
Feature: Stuff

  Scenario: Doing stuff
    Given there is stuff:
      """
      So
        Much
          Stuff
        Has
      Indents
      """
    Then stuff happens
'''.lstrip()
        feature = parser.parse_feature(doc)
        eq_(feature.name, "Stuff")
        assert(len(feature.scenarios) == 1)
        eq_(feature.scenarios[0].name, 'Doing stuff')
        string = "So\n  Much\n    Stuff\n  Has\nIndents"
        self.compare_steps(feature.scenarios[0].steps, [
            ('given', 'Given', 'there is stuff', string, None),
            ('then', 'Then', 'stuff happens', None, None),
        ])

    def test_parses_feature_with_a_step_with_a_string_with_blank_lines(self):
        doc = u'''
Feature: Stuff

  Scenario: Doing stuff
    Given there is stuff:
      """
      So

      Much


      Stuff
      """
    Then stuff happens
'''.lstrip()
        feature = parser.parse_feature(doc)
        eq_(feature.name, "Stuff")
        assert(len(feature.scenarios) == 1)
        eq_(feature.scenarios[0].name, 'Doing stuff')
        self.compare_steps(feature.scenarios[0].steps, [
            ('given', 'Given', 'there is stuff', "So\n\nMuch\n\n\nStuff", None),
            ('then', 'Then', 'stuff happens', None, None),
        ])

<<<<<<< HEAD
    # MORE-JE-ADDED:
    def test_parses_string_argument_without_stripping_empty_lines(self):
        # -- ISSUE 44: Parser removes comments in multiline text string.
        doc = u'''
Feature: Multiline

  Scenario: Multiline Text with Comments
    Given a multiline argument with:
      """

      """
    And a multiline argument with:
      """
      Alpha.

      Omega.
      """
    Then empty middle lines are not stripped
'''.lstrip()
        feature = parser.parse_feature(doc)
        eq_(feature.name, "Multiline")
        assert(len(feature.scenarios) == 1)
        eq_(feature.scenarios[0].name, "Multiline Text with Comments")
        text1 = ""
        text2 = "Alpha.\n\nOmega."
        self.compare_steps(feature.scenarios[0].steps, [
            ('given', 'Given', 'a multiline argument with', text1, None),
            ('given', 'And',   'a multiline argument with', text2, None),
            ('then', 'Then', 'empty middle lines are not stripped', None, None),
        ])

=======
>>>>>>> 9cf57881
    def test_parses_feature_with_a_step_with_a_string_with_comments(self):
        doc = u'''
Feature: Stuff

  Scenario: Doing stuff
    Given there is stuff:
      """
      So
      Much
      # Derp
      """
    Then stuff happens
'''.lstrip()
        feature = parser.parse_feature(doc)
        eq_(feature.name, "Stuff")
        assert(len(feature.scenarios) == 1)
        eq_(feature.scenarios[0].name, 'Doing stuff')
        self.compare_steps(feature.scenarios[0].steps, [
            ('given', 'Given', 'there is stuff', "So\nMuch\n# Derp",
                None),
            ('then', 'Then', 'stuff happens', None, None),
        ])

<<<<<<< HEAD
    # MORE-JE-ADDED:
    def test_parses_string_argument_without_stripping_comments(self):
        # -- ISSUE 44: Parser removes comments in multiline text string.
        doc = u'''
Feature: Multiline

  Scenario: Multiline Text with Comments
    Given a multiline argument with:
      """
      # -- COMMENT1
      """
    And a multiline argument with:
      """
      Alpha.
      # -- COMMENT2
      Omega.
      """
    Then no shell comments are stripped
'''.lstrip()
        feature = parser.parse_feature(doc)
        eq_(feature.name, "Multiline")
        assert(len(feature.scenarios) == 1)
        eq_(feature.scenarios[0].name, "Multiline Text with Comments")
        text1 = "# -- COMMENT1"
        text2 = "Alpha.\n# -- COMMENT2\nOmega."
        self.compare_steps(feature.scenarios[0].steps, [
            ('given', 'Given', 'a multiline argument with', text1, None),
            ('given', 'And',   'a multiline argument with', text2, None),
            ('then', 'Then', 'no shell comments are stripped', None, None),
        ])


=======
>>>>>>> 9cf57881
    def test_parses_feature_with_a_step_with_a_table_argument(self):
        doc = u'''
Feature: Stuff

  Scenario: Doing stuff
    Given we classify stuff:
      | type of stuff | awesomeness | ridiculousness |
      | fluffy        | large       | frequent       |
      | lint          | low         | high           |
      | green         | variable    | awkward        |
    Then stuff is in buckets
'''.lstrip()
        feature = parser.parse_feature(doc)
        eq_(feature.name, "Stuff")
        assert(len(feature.scenarios) == 1)
        eq_(feature.scenarios[0].name, 'Doing stuff')
        table = model.Table(
            [u'type of stuff', u'awesomeness', u'ridiculousness'],
            0,
            [
                [u'fluffy', u'large', u'frequent'],
                [u'lint', u'low', u'high'],
                [u'green', u'variable', u'awkward'],
            ]
        )
        self.compare_steps(feature.scenarios[0].steps, [
            ('given', 'Given', 'we classify stuff', None, table),
            ('then', 'Then', 'stuff is in buckets', None, None),
        ])

    def test_parses_feature_with_a_scenario_outline(self):
        doc = u'''
Feature: Stuff

  Scenario Outline: Doing all sorts of stuff
    Given we have <Stuff>
    When we do stuff
    Then we have <Things>

    Examples: Some stuff
      | Stuff      | Things   |
      | wool       | felt     |
      | cotton     | thread   |
      | wood       | paper    |
      | explosives | hilarity |
'''.lstrip()
        feature = parser.parse_feature(doc)
        eq_(feature.name, "Stuff")

        assert(len(feature.scenarios) == 1)
        eq_(feature.scenarios[0].name, 'Doing all sorts of stuff')

        table = model.Table(
            [u'Stuff', u'Things'],
            0,
            [
                [u'wool', u'felt'],
                [u'cotton', u'thread'],
                [u'wood', u'paper'],
                [u'explosives', u'hilarity'],
            ]
        )
        eq_(feature.scenarios[0].examples[0].name, 'Some stuff')
        eq_(feature.scenarios[0].examples[0].table, table)
        self.compare_steps(feature.scenarios[0].steps, [
            ('given', 'Given', 'we have <Stuff>', None, None),
            ('when', 'When', 'we do stuff', None, None),
            ('then', 'Then', 'we have <Things>', None, None),
        ])

    def test_parses_feature_with_a_scenario_outline_with_multiple_examples(self):
        doc = u'''
Feature: Stuff

  Scenario Outline: Doing all sorts of stuff
    Given we have <Stuff>
    When we do stuff
    Then we have <Things>

    Examples: Some stuff
      | Stuff      | Things   |
      | wool       | felt     |
      | cotton     | thread   |

    Examples: Some other stuff
      | Stuff      | Things   |
      | wood       | paper    |
      | explosives | hilarity |
'''.lstrip()
        feature = parser.parse_feature(doc)
        eq_(feature.name, "Stuff")

        assert(len(feature.scenarios) == 1)
        eq_(feature.scenarios[0].name, 'Doing all sorts of stuff')
        self.compare_steps(feature.scenarios[0].steps, [
            ('given', 'Given', 'we have <Stuff>', None, None),
            ('when', 'When', 'we do stuff', None, None),
            ('then', 'Then', 'we have <Things>', None, None),
        ])

        table = model.Table(
            [u'Stuff', u'Things'],
            0,
            [
                [u'wool', u'felt'],
                [u'cotton', u'thread'],
            ]
        )
        eq_(feature.scenarios[0].examples[0].name, 'Some stuff')
        eq_(feature.scenarios[0].examples[0].table, table)

        table = model.Table(
            [u'Stuff', u'Things'],
            0,
            [
                [u'wood', u'paper'],
                [u'explosives', u'hilarity'],
            ]
        )
        eq_(feature.scenarios[0].examples[1].name, 'Some other stuff')
        eq_(feature.scenarios[0].examples[1].table, table)

    def test_parses_feature_with_a_scenario_outline_with_tags(self):
        doc = u'''
Feature: Stuff

  @stuff @derp
  Scenario Outline: Doing all sorts of stuff
    Given we have <Stuff>
    When we do stuff
    Then we have <Things>

    Examples: Some stuff
      | Stuff      | Things   |
      | wool       | felt     |
      | cotton     | thread   |
      | wood       | paper    |
      | explosives | hilarity |
'''.lstrip()
        feature = parser.parse_feature(doc)
        eq_(feature.name, "Stuff")

        assert(len(feature.scenarios) == 1)
        eq_(feature.scenarios[0].name, 'Doing all sorts of stuff')
        eq_(feature.scenarios[0].tags, [model.Tag(u'stuff', 1), model.Tag(u'derp', 1)])
        self.compare_steps(feature.scenarios[0].steps, [
            ('given', 'Given', 'we have <Stuff>', None, None),
            ('when', 'When', 'we do stuff', None, None),
            ('then', 'Then', 'we have <Things>', None, None),
        ])

        table = model.Table(
            [u'Stuff', u'Things'],
            0,
            [
                [u'wool', u'felt'],
                [u'cotton', u'thread'],
                [u'wood', u'paper'],
                [u'explosives', u'hilarity'],
            ]
        )
        eq_(feature.scenarios[0].examples[0].name, 'Some stuff')
        eq_(feature.scenarios[0].examples[0].table, table)

    def test_parses_feature_with_the_lot(self):
        doc = u'''
# This one's got comments too.

@derp
Feature: Stuff
  In order to test my parser
  As a test runner
  I want to run tests

  # A møøse once bit my sister
  Background:
    Given this is a test

  @fred
  Scenario: Testing stuff
    Given we are testing
    And this is only a test
    But this is an important test
    When we test with a multiline string:
      """
      Yarr, my hovercraft be full of stuff.
      Also, I be feelin' this pirate schtick be a mite overdone, me hearties.
          Also: rum.
      """
    Then we want it to work

  #These comments are everywhere man
  Scenario Outline: Gosh this is long
    Given this is <length>
    Then we want it to be <width>
    But not <height>

    Examples: Initial
      | length | width | height |
# I don't know why this one is here
      | 1      | 2     | 3      |
      | 4      | 5     | 6      |

    Examples: Subsequent
      | length | width | height |
      | 7      | 8     | 9      |

  Scenario: This one doesn't have a tag
    Given we don't have a tag
    Then we don't really mind

  @stuff @derp
  Scenario Outline: Doing all sorts of stuff
    Given we have <Stuff>
    When we do stuff with a table:
      | a | b | c | d | e |
      | 1 | 2 | 3 | 4 | 5 |
                             # I can see a comment line from here
      | 6 | 7 | 8 | 9 | 10 |
    Then we have <Things>

    Examples: Some stuff
      | Stuff      | Things   |
      | wool       | felt     |
      | cotton     | thread   |
      | wood       | paper    |
      | explosives | hilarity |
'''.lstrip()
        feature = parser.parse_feature(doc)
        eq_(feature.name, "Stuff")
        eq_(feature.tags, [model.Tag(u'derp', 1)])
        eq_(feature.description, ['In order to test my parser',
                                  'As a test runner', 'I want to run tests'])

        assert(feature.background)
        self.compare_steps(feature.background.steps, [
            ('given', 'Given', 'this is a test', None, None)
        ])

        assert(len(feature.scenarios) == 4)

        eq_(feature.scenarios[0].name, 'Testing stuff')
        eq_(feature.scenarios[0].tags, [model.Tag(u'fred', 1)])
        string = '\n'.join([
            'Yarr, my hovercraft be full of stuff.',
            "Also, I be feelin' this pirate schtick be a mite overdone, " + \
                "me hearties.",
            '    Also: rum.'
        ])
        self.compare_steps(feature.scenarios[0].steps, [
            ('given', 'Given', 'we are testing', None, None),
            ('given', 'And', 'this is only a test', None, None),
            ('given', 'But', 'this is an important test', None, None),
            ('when', 'When', 'we test with a multiline string', string, None),
            ('then', 'Then', 'we want it to work', None, None),
        ])

        eq_(feature.scenarios[1].name, 'Gosh this is long')
        eq_(feature.scenarios[1].tags, [])
        table = model.Table(
            [u'length', u'width', u'height'],
            0,
            [
                [u'1', u'2', u'3'],
                [u'4', u'5', u'6'],
            ]
        )
        eq_(feature.scenarios[1].examples[0].name, 'Initial')
        eq_(feature.scenarios[1].examples[0].table, table)
        table = model.Table(
            [u'length', u'width', u'height'],
            0,
            [
                [u'7', u'8', u'9'],
            ]
        )
        eq_(feature.scenarios[1].examples[1].name, 'Subsequent')
        eq_(feature.scenarios[1].examples[1].table, table)
        self.compare_steps(feature.scenarios[1].steps, [
            ('given', 'Given', 'this is <length>', None, None),
            ('then', 'Then', 'we want it to be <width>', None, None),
            ('then', 'But', 'not <height>', None, None),
        ])

        eq_(feature.scenarios[2].name, "This one doesn't have a tag")
        eq_(feature.scenarios[2].tags, [])
        self.compare_steps(feature.scenarios[2].steps, [
            ('given', 'Given', "we don't have a tag", None, None),
            ('then', 'Then', "we don't really mind", None, None),
        ])

        table = model.Table(
            [u'Stuff', u'Things'],
            0,
            [
                [u'wool', u'felt'],
                [u'cotton', u'thread'],
                [u'wood', u'paper'],
                [u'explosives', u'hilarity'],
            ]
        )
        eq_(feature.scenarios[3].name, 'Doing all sorts of stuff')
        eq_(feature.scenarios[3].tags, [model.Tag(u'stuff', 1), model.Tag(u'derp', 1)])
        eq_(feature.scenarios[3].examples[0].name, 'Some stuff')
        eq_(feature.scenarios[3].examples[0].table, table)
        table = model.Table(
            [u'a', u'b', u'c', u'd', u'e'],
            0,
            [
                [u'1', u'2', u'3', u'4', u'5'],
                [u'6', u'7', u'8', u'9', u'10'],
            ]
        )
        self.compare_steps(feature.scenarios[3].steps, [
            ('given', 'Given', 'we have <Stuff>', None, None),
            ('when', 'When', 'we do stuff with a table', None, table),
            ('then', 'Then', 'we have <Things>', None, None),
        ])


    def test_fails_to_parse_when_and_is_out_of_order(self):
        # pylint: disable=E0602
        #   E0602   Undefined variable "assert_raises"
        doc = u"""
Feature: Stuff

  Scenario: Failing at stuff
    And we should fail
""".lstrip()
        assert_raises(parser.ParserError, parser.parse_feature, doc)

    def test_fails_to_parse_when_but_is_out_of_order(self):
        # pylint: disable=E0602
        #   E0602   Undefined variable "assert_raises"
        doc = u"""
Feature: Stuff

  Scenario: Failing at stuff
    But we shall fail
""".lstrip()
        assert_raises(parser.ParserError, parser.parse_feature, doc)

    def test_fails_to_parse_when_examples_is_in_the_wrong_place(self):
        # pylint: disable=E0602
        #   E0602   Undefined variable "assert_raises"
        doc = u"""
Feature: Stuff

  Scenario: Failing at stuff
    But we shall fail

    Examples: Failure
      | Fail | Wheel|
""".lstrip()
        assert_raises(parser.ParserError, parser.parse_feature, doc)

class TestForeign(Common):
    def test_first_line_comment_sets_language(self):
        doc = u"""
# language: fr
Fonctionnalit\xe9: testing stuff
  Oh my god, it's full of stuff...
"""

        feature = parser.parse_feature(doc)
        eq_(feature.name, "testing stuff")
        eq_(feature.description, ["Oh my god, it's full of stuff..."])

    def test_whitespace_before_first_line_comment_still_sets_language(self):
        doc = u"""


# language: cs
Po\u017eadavek: testing stuff
  Oh my god, it's full of stuff...
"""

        feature = parser.parse_feature(doc)
        eq_(feature.name, "testing stuff")
        eq_(feature.description, ["Oh my god, it's full of stuff..."])

    def test_anything_before_language_comment_makes_it_not_count(self):
        # pylint: disable=E0602
        #   E0602   Undefined variable "assert_raises"
        doc = u"""

@wombles
# language: cy-GB
Arwedd: testing stuff
  Oh my god, it's full of stuff...
"""

        assert_raises(parser.ParserError, parser.parse_feature, doc)

    def test_defaults_to_DEFAULT_LANGUAGE(self):
        feature_kwd = i18n.languages[parser.DEFAULT_LANGUAGE]['feature'][0]
        doc = u"""

@wombles
# language: cs
%s: testing stuff
  Oh my god, it's full of stuff...
""" % feature_kwd

        feature = parser.parse_feature(doc)
        eq_(feature.name, "testing stuff")
        eq_(feature.description, ["Oh my god, it's full of stuff..."])

    def test_whitespace_in_the_language_comment_is_flexible_1(self):
        doc = u"""
#language:da
Egenskab: testing stuff
  Oh my god, it's full of stuff...
"""

        feature = parser.parse_feature(doc)
        eq_(feature.name, "testing stuff")
        eq_(feature.description, ["Oh my god, it's full of stuff..."])

    def test_whitespace_in_the_language_comment_is_flexible_2(self):
        doc = u"""
# language:de
Funktionalit\xe4t: testing stuff
  Oh my god, it's full of stuff...
"""

        feature = parser.parse_feature(doc)
        eq_(feature.name, "testing stuff")
        eq_(feature.description, ["Oh my god, it's full of stuff..."])

    def test_whitespace_in_the_language_comment_is_flexible_3(self):
        doc = u"""
#language: en-lol
OH HAI: testing stuff
  Oh my god, it's full of stuff...
"""

        feature = parser.parse_feature(doc)
        eq_(feature.name, "testing stuff")
        eq_(feature.description, ["Oh my god, it's full of stuff..."])

    def test_whitespace_in_the_language_comment_is_flexible_4(self):
        doc = u"""
#       language:     lv
F\u012b\u010da: testing stuff
  Oh my god, it's full of stuff...
"""

        feature = parser.parse_feature(doc)
        eq_(feature.name, "testing stuff")
        eq_(feature.description, ["Oh my god, it's full of stuff..."])

    def test_parses_french(self):
        doc = u"""
Fonctionnalit\xe9: testing stuff
  Oh my god, it's full of stuff...

  Contexte:
    Soit I found some stuff

  Sc\xe9nario: test stuff
    Soit I am testing stuff
    Alors it should work

  Sc\xe9nario: test more stuff
    Soit I am testing stuff
    Alors it will work
""".lstrip()
        feature = parser.parse_feature(doc, 'fr')
        eq_(feature.name, "testing stuff")
        eq_(feature.description, ["Oh my god, it's full of stuff..."])
        assert(feature.background)
        self.compare_steps(feature.background.steps, [
            ('given', 'Soit', 'I found some stuff', None, None),
        ])

        assert(len(feature.scenarios) == 2)
        eq_(feature.scenarios[0].name, 'test stuff')
        self.compare_steps(feature.scenarios[0].steps, [
            ('given', 'Soit', 'I am testing stuff', None, None),
            ('then', 'Alors', 'it should work', None, None),
        ])

    def test_parses_french_multi_word(self):
        doc = u"""
Fonctionnalit\xe9: testing stuff
  Oh my god, it's full of stuff...

  Sc\xe9nario: test stuff
    Etant donn\xe9 I am testing stuff
    Alors it should work
""".lstrip()
        feature = parser.parse_feature(doc, 'fr')
        eq_(feature.name, "testing stuff")
        eq_(feature.description, ["Oh my god, it's full of stuff..."])

        assert(len(feature.scenarios) == 1)
        eq_(feature.scenarios[0].name, 'test stuff')
        self.compare_steps(feature.scenarios[0].steps, [
            ('given', u'Etant donn\xe9', 'I am testing stuff', None, None),
            ('then', 'Alors', 'it should work', None, None),
        ])
    test_parses_french_multi_word.go = 1

    def test_properly_handles_whitespace_on_keywords_that_do_not_want_it(self):
        doc = u"""
# language: zh-TW

\u529f\u80fd: I have no idea what I'm saying

  \u5834\u666f: No clue whatsoever
    \u5047\u8a2dI've got no idea
    \u7576I say things
    \u800c\u4e14People don't understand
    \u90a3\u9ebcPeople should laugh
    \u4f46\u662fI should take it well
"""

        feature = parser.parse_feature(doc)
        eq_(feature.name, "I have no idea what I'm saying")

        eq_(len(feature.scenarios), 1)
        eq_(feature.scenarios[0].name, 'No clue whatsoever')
        self.compare_steps(feature.scenarios[0].steps, [
            ('given', u'\u5047\u8a2d', "I've got no idea", None, None),
            ('when', u'\u7576', 'I say things', None, None),
            ('when', u'\u800c\u4e14', "People don't understand", None, None),
            ('then', u'\u90a3\u9ebc', "People should laugh", None, None),
            ('then', u'\u4f46\u662f', "I should take it well", None, None),
        ])<|MERGE_RESOLUTION|>--- conflicted
+++ resolved
@@ -1,26 +1,15 @@
-# -*- encoding: utf-8 -*-
-# pylint: disable=C0103,C0301,R0201,W0212,W0401,W0614
-#   C0103   Invalid name (setUp(), ...)
-#   C0301   Line too long
-#   R0201   Method could be a function
-#   W0212   Access of protected member by client class => _push(), _pop()
-#   W0401   Wildcard import
-#   W0613   Unused argument names
-#   W0614   Unused import ... from wildcard import
+#-*- encoding: UTF-8 -*-
 
 from nose.tools import *
+
 from behave import i18n, model, parser
-import unittest
-
-class Common(unittest.TestCase):
+
+class Common(object):
     def compare_steps(self, steps, expected):
         have = [(s.step_type, s.keyword, s.name, s.text, s.table) for s in steps]
         eq_(have, expected)
 
 class TestParser(Common):
-    # pylint: disable=R0904
-    #   R0904   Too many public methods (42/30)
-
     def test_parses_feature_name(self):
         feature = parser.parse_feature(u"Feature: Stuff\n")
         eq_(feature.name, "Stuff")
@@ -425,40 +414,6 @@
             ('then', 'Then', 'stuff happens', None, None),
         ])
 
-<<<<<<< HEAD
-    # MORE-JE-ADDED:
-    def test_parses_string_argument_without_stripping_empty_lines(self):
-        # -- ISSUE 44: Parser removes comments in multiline text string.
-        doc = u'''
-Feature: Multiline
-
-  Scenario: Multiline Text with Comments
-    Given a multiline argument with:
-      """
-
-      """
-    And a multiline argument with:
-      """
-      Alpha.
-
-      Omega.
-      """
-    Then empty middle lines are not stripped
-'''.lstrip()
-        feature = parser.parse_feature(doc)
-        eq_(feature.name, "Multiline")
-        assert(len(feature.scenarios) == 1)
-        eq_(feature.scenarios[0].name, "Multiline Text with Comments")
-        text1 = ""
-        text2 = "Alpha.\n\nOmega."
-        self.compare_steps(feature.scenarios[0].steps, [
-            ('given', 'Given', 'a multiline argument with', text1, None),
-            ('given', 'And',   'a multiline argument with', text2, None),
-            ('then', 'Then', 'empty middle lines are not stripped', None, None),
-        ])
-
-=======
->>>>>>> 9cf57881
     def test_parses_feature_with_a_step_with_a_string_with_comments(self):
         doc = u'''
 Feature: Stuff
@@ -482,41 +437,6 @@
             ('then', 'Then', 'stuff happens', None, None),
         ])
 
-<<<<<<< HEAD
-    # MORE-JE-ADDED:
-    def test_parses_string_argument_without_stripping_comments(self):
-        # -- ISSUE 44: Parser removes comments in multiline text string.
-        doc = u'''
-Feature: Multiline
-
-  Scenario: Multiline Text with Comments
-    Given a multiline argument with:
-      """
-      # -- COMMENT1
-      """
-    And a multiline argument with:
-      """
-      Alpha.
-      # -- COMMENT2
-      Omega.
-      """
-    Then no shell comments are stripped
-'''.lstrip()
-        feature = parser.parse_feature(doc)
-        eq_(feature.name, "Multiline")
-        assert(len(feature.scenarios) == 1)
-        eq_(feature.scenarios[0].name, "Multiline Text with Comments")
-        text1 = "# -- COMMENT1"
-        text2 = "Alpha.\n# -- COMMENT2\nOmega."
-        self.compare_steps(feature.scenarios[0].steps, [
-            ('given', 'Given', 'a multiline argument with', text1, None),
-            ('given', 'And',   'a multiline argument with', text2, None),
-            ('then', 'Then', 'no shell comments are stripped', None, None),
-        ])
-
-
-=======
->>>>>>> 9cf57881
     def test_parses_feature_with_a_step_with_a_table_argument(self):
         doc = u'''
 Feature: Stuff
@@ -838,8 +758,6 @@
 
 
     def test_fails_to_parse_when_and_is_out_of_order(self):
-        # pylint: disable=E0602
-        #   E0602   Undefined variable "assert_raises"
         doc = u"""
 Feature: Stuff
 
@@ -849,8 +767,6 @@
         assert_raises(parser.ParserError, parser.parse_feature, doc)
 
     def test_fails_to_parse_when_but_is_out_of_order(self):
-        # pylint: disable=E0602
-        #   E0602   Undefined variable "assert_raises"
         doc = u"""
 Feature: Stuff
 
@@ -860,8 +776,6 @@
         assert_raises(parser.ParserError, parser.parse_feature, doc)
 
     def test_fails_to_parse_when_examples_is_in_the_wrong_place(self):
-        # pylint: disable=E0602
-        #   E0602   Undefined variable "assert_raises"
         doc = u"""
 Feature: Stuff
 
@@ -899,8 +813,6 @@
         eq_(feature.description, ["Oh my god, it's full of stuff..."])
 
     def test_anything_before_language_comment_makes_it_not_count(self):
-        # pylint: disable=E0602
-        #   E0602   Undefined variable "assert_raises"
         doc = u"""
 
 @wombles
@@ -1019,7 +931,7 @@
             ('given', u'Etant donn\xe9', 'I am testing stuff', None, None),
             ('then', 'Alors', 'it should work', None, None),
         ])
-    test_parses_french_multi_word.go = 1
+    test_parses_french_multi_word.go=1
 
     def test_properly_handles_whitespace_on_keywords_that_do_not_want_it(self):
         doc = u"""
