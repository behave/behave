# -*- coding: utf-8 -*
"""
Setup script for behave.

USAGE:
    python setup.py install
    python setup.py behave_test     # -- XFAIL on Windows (currently).
    python setup.py nosetests
"""

import sys
import os.path
<<<<<<< HEAD

HERE0 = os.path.dirname(__file__) or os.curdir
os.chdir(HERE0)
HERE = os.curdir
sys.path.insert(0, HERE)

from setuptools import find_packages, setup
from setuptools_behave import behave_test

# -----------------------------------------------------------------------------
# CONFIGURATION:
# -----------------------------------------------------------------------------
python_version = float("%s.%s" % sys.version_info[:2])
requirements = ["parse>=1.6.3", "parse_type>=0.3.4", "six"]
if python_version < 2.7 or 3.0 <= python_version <= 3.1:
    requirements.append("argparse")
if python_version < 2.7:
    requirements.append("importlib")
    requirements.append("ordereddict")
if python_version < 2.6:
    requirements.append("simplejson")
=======
sys.path.insert(0, os.curdir)

from setuptools import find_packages, setup
from setuptools_behave import behave_test
>>>>>>> a57eff30

BEHAVE = os.path.join(HERE, "behave")
README = os.path.join(HERE, "README.rst")
description = "".join(open(README).readlines()[4:])

# -----------------------------------------------------------------------------
# UTILITY:
# -----------------------------------------------------------------------------
def find_packages_by_root_package(where):
    """
    Better than excluding everything that is not needed,
    collect only what is needed.
    """
    root_package = os.path.basename(where)
    packages = [ "%s.%s" % (root_package, sub_package)
                 for sub_package in find_packages(where)]
    packages.insert(0, root_package)
    return packages


# -----------------------------------------------------------------------------
# SETUP:
# -----------------------------------------------------------------------------
setup(
<<<<<<< HEAD
    name="behave",
    version="1.2.5",
    description="behave is behaviour-driven development, Python style",
=======
    name='behave-parallel',
    version='1.2.4a1',
    description='behave is behaviour-driven development, Python style',
>>>>>>> a57eff30
    long_description=description,
    author="Benno Rice, Richard Jones and Jens Engel",
    author_email="behave-users@googlegroups.com",
    url="http://github.com/behave/behave",
    provides = ["behave", "setuptools_behave"],
    packages = find_packages_by_root_package(BEHAVE),
    py_modules = ["setuptools_behave"],
    entry_points={
<<<<<<< HEAD
        "console_scripts": [
            "behave = behave.__main__:main"
        ],
        "distutils.commands": [
            "behave_test = setuptools_behave:behave_test"
        ]
    },
    install_requires=requirements,
    test_suite="nose.collector",
    tests_require=["nose>=1.3", "mock>=1.0", "PyHamcrest>=1.8"],
    cmdclass = {
        "behave_test": behave_test,
    },
    use_2to3= bool(python_version >= 3.0),
=======
        'console_scripts': [
            'behave-parallel = behave.__main__:main'
        ],
        'distutils.commands': [
            'behave_test = setuptools_behave:behave_test'
        ]
    },
    install_requires=requirements,
    test_suite='nose.collector',
    tests_require=['nose>=1.3', 'mock>=1.0', 'PyHamcrest>=1.7.2'],
    cmdclass = {
        'behave_test': behave_test,
    },
    use_2to3=True,
>>>>>>> a57eff30
    license="BSD",
    classifiers=[
        "Development Status :: 4 - Beta",
        "Environment :: Console",
        "Intended Audience :: Developers",
        "Operating System :: OS Independent",
        "Programming Language :: Python :: 2.6",
        "Programming Language :: Python :: 2.7",
        "Programming Language :: Python :: 3",
        "Programming Language :: Python :: 3.3",
        "Programming Language :: Python :: 3.4",
        "Programming Language :: Python :: Implementation :: CPython",
        "Programming Language :: Python :: Implementation :: Jython",
        "Programming Language :: Python :: Implementation :: PyPy",
        "Topic :: Software Development :: Testing",
        "License :: OSI Approved :: BSD License",
    ],
<<<<<<< HEAD
    zip_safe = True,
=======
>>>>>>> a57eff30
)

<|MERGE_RESOLUTION|>--- conflicted
+++ resolved
@@ -10,7 +10,6 @@
 
 import sys
 import os.path
-<<<<<<< HEAD
 
 HERE0 = os.path.dirname(__file__) or os.curdir
 os.chdir(HERE0)
@@ -32,12 +31,6 @@
     requirements.append("ordereddict")
 if python_version < 2.6:
     requirements.append("simplejson")
-=======
-sys.path.insert(0, os.curdir)
-
-from setuptools import find_packages, setup
-from setuptools_behave import behave_test
->>>>>>> a57eff30
 
 BEHAVE = os.path.join(HERE, "behave")
 README = os.path.join(HERE, "README.rst")
@@ -62,15 +55,9 @@
 # SETUP:
 # -----------------------------------------------------------------------------
 setup(
-<<<<<<< HEAD
-    name="behave",
+    name='behave-parallel',
     version="1.2.5",
     description="behave is behaviour-driven development, Python style",
-=======
-    name='behave-parallel',
-    version='1.2.4a1',
-    description='behave is behaviour-driven development, Python style',
->>>>>>> a57eff30
     long_description=description,
     author="Benno Rice, Richard Jones and Jens Engel",
     author_email="behave-users@googlegroups.com",
@@ -79,9 +66,8 @@
     packages = find_packages_by_root_package(BEHAVE),
     py_modules = ["setuptools_behave"],
     entry_points={
-<<<<<<< HEAD
         "console_scripts": [
-            "behave = behave.__main__:main"
+            "behave-parallel = behave.__main__:main"
         ],
         "distutils.commands": [
             "behave_test = setuptools_behave:behave_test"
@@ -94,22 +80,6 @@
         "behave_test": behave_test,
     },
     use_2to3= bool(python_version >= 3.0),
-=======
-        'console_scripts': [
-            'behave-parallel = behave.__main__:main'
-        ],
-        'distutils.commands': [
-            'behave_test = setuptools_behave:behave_test'
-        ]
-    },
-    install_requires=requirements,
-    test_suite='nose.collector',
-    tests_require=['nose>=1.3', 'mock>=1.0', 'PyHamcrest>=1.7.2'],
-    cmdclass = {
-        'behave_test': behave_test,
-    },
-    use_2to3=True,
->>>>>>> a57eff30
     license="BSD",
     classifiers=[
         "Development Status :: 4 - Beta",
@@ -127,9 +97,6 @@
         "Topic :: Software Development :: Testing",
         "License :: OSI Approved :: BSD License",
     ],
-<<<<<<< HEAD
     zip_safe = True,
-=======
->>>>>>> a57eff30
 )
 
