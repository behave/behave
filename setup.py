# -*- coding: utf-8 -*
"""
Setup script for behave.

USAGE:
    python setup.py install
    python setup.py behave_test     # -- XFAIL on Windows (currently).
    python setup.py nosetests
"""

import sys
import os.path

HERE0 = os.path.dirname(__file__) or os.curdir
os.chdir(HERE0)
HERE = os.curdir
sys.path.insert(0, HERE)

from setuptools import find_packages, setup
from setuptools_behave import behave_test

# -----------------------------------------------------------------------------
# CONFIGURATION:
# -----------------------------------------------------------------------------
python_version = float("%s.%s" % sys.version_info[:2])
BEHAVE = os.path.join(HERE, "behave")
README = os.path.join(HERE, "README.rst")
description = "".join(open(README).readlines()[4:])

# -----------------------------------------------------------------------------
# UTILITY:
# -----------------------------------------------------------------------------
def find_packages_by_root_package(where):
    """
    Better than excluding everything that is not needed,
    collect only what is needed.
    """
    root_package = os.path.basename(where)
    packages = [ "%s.%s" % (root_package, sub_package)
                 for sub_package in find_packages(where)]
    packages.insert(0, root_package)
    return packages


# -----------------------------------------------------------------------------
# SETUP:
# -----------------------------------------------------------------------------
setup(
<<<<<<< HEAD
    name='behave-parallel',
    version="1.2.6.dev2",
=======
    name="behave",
    version="1.2.7.dev0",
>>>>>>> cdb72c8b
    description="behave is behaviour-driven development, Python style",
    long_description=description,
    author="Jens Engel, Benno Rice and Richard Jones",
    author_email="behave-users@googlegroups.com",
    url="http://github.com/behave/behave",
    provides = ["behave", "setuptools_behave"],
    packages = find_packages_by_root_package(BEHAVE),
    py_modules = ["setuptools_behave"],
    entry_points={
        "console_scripts": [
            "behave = behave.__main__:main"
        ],
        "distutils.commands": [
            "behave_test = setuptools_behave:behave_test"
        ]
    },
    # -- REQUIREMENTS:
    # SUPPORT: python2.7, python3.3 (or higher)
    python_requires=">=2.7, !=3.0.*, !=3.1.*, !=3.2.*",
    install_requires=[
        "parse >= 1.8.2",
        "parse_type >= 0.4.2",
        "six >= 1.11.0",
        "traceback2; python_version < '3.0'",
        "enum34; python_version < '3.4'",
        # -- PREPARED:
        "win_unicode_console; python_version < '3.6'",
        "colorama",
        # -- DISABLED python2.6 support:
        #   "argparse; python_version < '2.7'",
        #   "importlib; python_version < '2.7'",
        #   "ordereddict; python_version < '2.7'",
    ],
    test_suite="nose.collector",
    tests_require=[
        "pytest >= 3.0",
        "nose >= 1.3",
        "mock >= 1.1",
        "PyHamcrest >= 1.8",
        "path.py >= 10.1"
    ],
    cmdclass = {
        "behave_test": behave_test,
    },
    extras_require={
        'docs': ["sphinx >= 1.6", "sphinx_bootstrap_theme >= 0.6"],
        'develop': [
            "coverage", "pytest >= 3.0", "pytest-cov", "tox",
            "invoke >= 0.21.0", "path.py >= 8.1.2", "pycmd",
            "pathlib",  # python_version <= '3.4'
            "modernize >= 0.5",
            "pylint",
        ],
    },
    # MAYBE-DISABLE: use_2to3
    use_2to3= bool(python_version >= 3.0),
    license="BSD",
    classifiers=[
        "Development Status :: 4 - Beta",
        "Environment :: Console",
        "Intended Audience :: Developers",
        "Operating System :: OS Independent",
        "Programming Language :: Python :: 2",
        "Programming Language :: Python :: 2.7",
        "Programming Language :: Python :: 3",
        "Programming Language :: Python :: 3.3",
        "Programming Language :: Python :: 3.4",
        "Programming Language :: Python :: 3.5",
        "Programming Language :: Python :: 3.6",
        "Programming Language :: Python :: Implementation :: CPython",
        "Programming Language :: Python :: Implementation :: Jython",
        "Programming Language :: Python :: Implementation :: PyPy",
        "Topic :: Software Development :: Testing",
        "License :: OSI Approved :: BSD License",
    ],
    zip_safe = True,
)

<|MERGE_RESOLUTION|>--- conflicted
+++ resolved
@@ -46,13 +46,8 @@
 # SETUP:
 # -----------------------------------------------------------------------------
 setup(
-<<<<<<< HEAD
-    name='behave-parallel',
-    version="1.2.6.dev2",
-=======
     name="behave",
     version="1.2.7.dev0",
->>>>>>> cdb72c8b
     description="behave is behaviour-driven development, Python style",
     long_description=description,
     author="Jens Engel, Benno Rice and Richard Jones",
