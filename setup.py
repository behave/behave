--- conflicted
+++ resolved
@@ -46,13 +46,8 @@
 # SETUP:
 # -----------------------------------------------------------------------------
 setup(
-<<<<<<< HEAD
     name='behave-parallel',
-    version="1.2.5",
-=======
-    name="behave",
     version="1.2.6.dev0",
->>>>>>> 8d54ee32
     description="behave is behaviour-driven development, Python style",
     long_description=description,
     author="Jens Engel, Benno Rice and Richard Jones",
