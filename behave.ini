--- conflicted
+++ resolved
@@ -12,16 +12,11 @@
 [behave]
 default_tags = -@xfail -@not_implemented
 show_skipped = false
-<<<<<<< HEAD
 format   = rerun
-outfiles = rerun.txt
-=======
-format = rerun
     progress3
 outfiles = rerun.txt
     reports/report_progress3.txt
 junit = true
->>>>>>> 51b8b180
 logging_level = INFO
 # logging_format = LOG.%(levelname)-8s  %(name)-10s: %(message)s
 # logging_format = LOG.%(levelname)-8s  %(asctime)s  %(name)-10s: %(message)s