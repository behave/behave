--- conflicted
+++ resolved
@@ -11,11 +11,8 @@
 # -- DEVELOPMENT SUPPORT:
 tox   >= 1.4.3
 coverage >= 3.6
-<<<<<<< HEAD
 nose-cov >= 1.4
 paver >= 1.2
-=======
 
 # -- OPTIONAL: For JSON validation
-jsonschema >= 1.3.0
->>>>>>> ffea0a5a
+jsonschema >= 1.3.0